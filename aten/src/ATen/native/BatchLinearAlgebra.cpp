#include <ATen/ATen.h>
#include <ATen/CPUApplyUtils.h>
#include <ATen/Dispatch.h>
#include <ATen/TensorMeta.h>
#include <ATen/NativeFunctions.h>
#include <ATen/ExpandUtils.h>

#include <ATen/native/BatchLinearAlgebra.h>
#include <ATen/native/LinearAlgebraUtils.h>
#include <ATen/native/Resize.h>
#include <ATen/native/cpu/zmath.h>
#include <ATen/Parallel.h>
#include <ATen/TensorSubclassLikeUtils.h>

#include <c10/util/irange.h>

#include <vector>

// First the required LAPACK implementations are registered here.
// A comment above the registered LAPACK routine suggest which batched
// linear algebra function uses that routine
#if AT_BUILD_WITH_LAPACK()

// gesv
extern "C" void zgesv_(int *n, int *nrhs, std::complex<double> *a, int *lda, int *ipiv, std::complex<double> *b, int *ldb, int *info);
extern "C" void cgesv_(int *n, int *nrhs, std::complex<float> *a, int *lda, int *ipiv, std::complex<float> *b, int *ldb, int *info);
extern "C" void dgesv_(int *n, int *nrhs, double *a, int *lda, int *ipiv, double *b, int *ldb, int *info);
extern "C" void sgesv_(int *n, int *nrhs, float *a, int *lda, int *ipiv, float *b, int *ldb, int *info);

// getrf
extern "C" void zgetrf_(int *m, int *n, std::complex<double> *a, int *lda, int *ipiv, int *info);
extern "C" void cgetrf_(int *m, int *n, std::complex<float> *a, int *lda, int *ipiv, int *info);
extern "C" void dgetrf_(int *m, int *n, double *a, int *lda, int *ipiv, int *info);
extern "C" void sgetrf_(int *m, int *n, float *a, int *lda, int *ipiv, int *info);

// getri
extern "C" void zgetri_(int *n, std::complex<double> *a, int *lda, int *ipiv, std::complex<double> *work, int *lwork, int *info);
extern "C" void cgetri_(int *n, std::complex<float> *a, int *lda, int *ipiv, std::complex<float> *work, int *lwork, int *info);
extern "C" void dgetri_(int *n, double *a, int *lda, int *ipiv, double *work, int *lwork, int *info);
extern "C" void sgetri_(int *n, float *a, int *lda, int *ipiv, float *work, int *lwork, int *info);

// potrs
extern "C" void zpotrs_(char *uplo, int *n, int *nrhs, std::complex<double> *a, int *lda, std::complex<double> *b, int *ldb, int *info);
extern "C" void cpotrs_(char *uplo, int *n, int *nrhs, std::complex<float> *a, int *lda, std::complex<float> *b, int *ldb, int *info);
extern "C" void dpotrs_(char *uplo, int *n, int *nrhs, double *a, int *lda, double *b, int *ldb, int *info);
extern "C" void spotrs_(char *uplo, int *n, int *nrhs, float *a, int *lda, float *b, int *ldb, int *info);

// potrf
extern "C" void zpotrf_(char *uplo, int *n, std::complex<double> *a, int *lda, int *info);
extern "C" void cpotrf_(char *uplo, int *n, std::complex<float> *a, int *lda, int *info);
extern "C" void dpotrf_(char *uplo, int *n, double *a, int *lda, int *info);
extern "C" void spotrf_(char *uplo, int *n, float *a, int *lda, int *info);

// potri
extern "C" void zpotri_(char *uplo, int *n, std::complex<double> *a, int *lda, int *info);
extern "C" void cpotri_(char *uplo, int *n, std::complex<float> *a, int *lda, int *info);
extern "C" void dpotri_(char *uplo, int *n, double *a, int *lda, int *info);
extern "C" void spotri_(char *uplo, int *n, float *a, int *lda, int *info);

// geqrf
extern "C" void zgeqrf_(int *m, int *n, std::complex<double> *a, int *lda, std::complex<double> *tau, std::complex<double> *work, int *lwork, int *info);
extern "C" void cgeqrf_(int *m, int *n, std::complex<float> *a, int *lda, std::complex<float> *tau, std::complex<float> *work, int *lwork, int *info);
extern "C" void dgeqrf_(int *m, int *n, double *a, int *lda, double *tau, double *work, int *lwork, int *info);
extern "C" void sgeqrf_(int *m, int *n, float *a, int *lda, float *tau, float *work, int *lwork, int *info);

// orgqr
extern "C" void zungqr_(int *m, int *n, int *k, std::complex<double> *a, int *lda, std::complex<double> *tau, std::complex<double> *work, int *lwork, int *info);
extern "C" void cungqr_(int *m, int *n, int *k, std::complex<float> *a, int *lda, std::complex<float> *tau, std::complex<float> *work, int *lwork, int *info);
extern "C" void dorgqr_(int *m, int *n, int *k, double *a, int *lda, double *tau, double *work, int *lwork, int *info);
extern "C" void sorgqr_(int *m, int *n, int *k, float *a, int *lda, float *tau, float *work, int *lwork, int *info);

// ormqr
extern "C" void zunmqr_(char *side, char *trans, int *m, int *n, int *k, std::complex<double> *a, int *lda, std::complex<double> *tau, std::complex<double> *c, int *ldc, std::complex<double> *work, int *lwork, int *info);
extern "C" void cunmqr_(char *side, char *trans, int *m, int *n, int *k, std::complex<float> *a, int *lda, std::complex<float> *tau, std::complex<float> *c, int *ldc, std::complex<float> *work, int *lwork, int *info);
extern "C" void dormqr_(char *side, char *trans, int *m, int *n, int *k, double *a, int *lda, double *tau, double *c, int *ldc, double *work, int *lwork, int *info);
extern "C" void sormqr_(char *side, char *trans, int *m, int *n, int *k, float *a, int *lda, float *tau, float *c, int *ldc, float *work, int *lwork, int *info);

// syev
extern "C" void zheev_(char *jobz, char *uplo, int *n, std::complex<double> *a, int *lda, double *w, std::complex<double> *work, int *lwork, double *rwork, int *info);
extern "C" void cheev_(char *jobz, char *uplo, int *n, std::complex<float> *a, int *lda, float *w, std::complex<float> *work, int *lwork, float *rwork, int *info);
extern "C" void dsyev_(char *jobz, char *uplo, int *n, double *a, int *lda, double *w, double *work, int *lwork, int *info);
extern "C" void ssyev_(char *jobz, char *uplo, int *n, float *a, int *lda, float *w, float *work, int *lwork, int *info);

// syevd
extern "C" void zheevd_(char *jobz, char *uplo, int *n, std::complex<double> *a, int *lda, double *w, std::complex<double> *work, int *lwork, double *rwork, int *lrwork, int *iwork, int *liwork, int *info);
extern "C" void cheevd_(char *jobz, char *uplo, int *n, std::complex<float> *a, int *lda, float *w, std::complex<float> *work, int *lwork, float *rwork, int *lrwork, int *iwork, int *liwork, int *info);
extern "C" void dsyevd_(char *jobz, char *uplo, int *n, double *a, int *lda, double *w, double *work, int *lwork, int *iwork, int *liwork, int *info);
extern "C" void ssyevd_(char *jobz, char *uplo, int *n, float *a, int *lda, float *w, float *work, int *lwork, int *iwork, int *liwork, int *info);

// geev
extern "C" void dgeev_(char *jobvl, char *jobvr, int *n, double *a, int *lda, double *wr, double *wi, double* vl, int *ldvl, double *vr, int *ldvr, double *work, int *lwork, int *info);
extern "C" void sgeev_(char *jobvl, char *jobvr, int *n, float *a, int *lda, float *wr, float *wi, float* vl, int *ldvl, float *vr, int *ldvr, float *work, int *lwork, int *info);
extern "C" void cgeev_(char *jobvl, char *jobvr, int *n,
             std::complex<float> *a, int *lda,
             std::complex<float> *w,
             std::complex<float> *vl, int *ldvl,
             std::complex<float> *vr, int *ldvr,
             std::complex<float> *work, int *lwork,
             float *rwork,
             int *info);
extern "C" void zgeev_(char *jobvl, char *jobvr, int *n,
             std::complex<double> *a, int *lda,
             std::complex<double> *w,
             std::complex<double> *vl, int *ldvl,
             std::complex<double> *vr, int *ldvr,
             std::complex<double> *work, int *lwork,
             double *rwork,
             int *info);

// gesdd
extern "C" void zgesdd_(char *jobz, int *m, int *n, std::complex<double> *a, int *lda,
                        double *s, std::complex<double> *u, int *ldu, std::complex<double> *vt, int *ldvt, std::complex<double> *work, int *lwork, double *rwork, int *iwork, int *info);
extern "C" void cgesdd_(char *jobz, int *m, int *n, std::complex<float> *a, int *lda,
                        float *s, std::complex<float> *u, int *ldu, std::complex<float> *vt, int *ldvt, std::complex<float> *work, int *lwork, float *rwork, int *iwork, int *info);
extern "C" void dgesdd_(char *jobz, int *m, int *n, double *a, int *lda,
                        double *s, double *u, int *ldu, double *vt, int *ldvt, double *work, int *lwork, int *iwork, int *info);
extern "C" void sgesdd_(char *jobz, int *m, int *n, float *a, int *lda,
                        float *s, float *u, int *ldu, float *vt, int *ldvt, float *work, int *lwork, int *iwork, int *info);

// getrs
extern "C" void zgetrs_(char *trans, int *n, int *nrhs, std::complex<double> *a, int *lda, int *ipiv, std::complex<double> *b, int *ldb, int *info);
extern "C" void cgetrs_(char *trans, int *n, int *nrhs, std::complex<float> *a, int *lda, int *ipiv, std::complex<float> *b, int *ldb, int *info);
extern "C" void dgetrs_(char *trans, int *n, int *nrhs, double *a, int *lda, int *ipiv, double *b, int *ldb, int *info);
extern "C" void sgetrs_(char *trans, int *n, int *nrhs, float *a, int *lda, int *ipiv, float *b, int *ldb, int *info);

// gels
extern "C" void zgels_(char *trans, int *m, int *n, int *nrhs,
    std::complex<double> *a, int *lda, std::complex<double> *b, int *ldb,
    std::complex<double> *work, int *lwork, int *info);
extern "C" void cgels_(char *trans, int *m, int *n, int *nrhs,
    std::complex<float> *a, int *lda, std::complex<float> *b, int *ldb,
    std::complex<float> *work, int *lwork, int *info);
extern "C" void dgels_(char *trans, int *m, int *n, int *nrhs,
    double *a, int *lda, double *b, int *ldb,
    double *work, int *lwork, int *info);
extern "C" void sgels_(char *trans, int *m, int *n, int *nrhs,
    float *a, int *lda, float *b, int *ldb,
    float *work, int *lwork, int *info);

// gelsd
extern "C" void zgelsd_(int *m, int *n, int *nrhs,
    std::complex<double> *a, int *lda, std::complex<double> *b, int *ldb,
    double *s, double *rcond, int *rank,
    std::complex<double> *work, int *lwork, double *rwork, int *iwork, int *info);
extern "C" void cgelsd_(int *m, int *n, int *nrhs,
    std::complex<float> *a, int *lda, std::complex<float> *b, int *ldb,
    float *s, float *rcond, int *rank,
    std::complex<float> *work, int *lwork, float *rwork, int *iwork, int *info);
extern "C" void dgelsd_(int *m, int *n, int *nrhs,
    double *a, int *lda, double *b, int *ldb,
    double *s, double *rcond, int *rank,
    double *work, int *lwork, int *iwork, int *info);
extern "C" void sgelsd_(int *m, int *n, int *nrhs,
    float *a, int *lda, float *b, int *ldb,
    float *s, float *rcond, int *rank,
    float *work, int *lwork, int *iwork, int *info);

// gelsy
extern "C" void zgelsy_(int *m, int *n, int *nrhs,
    std::complex<double> *a, int *lda, std::complex<double> *b, int *ldb,
    int *jpvt, double *rcond, int *rank,
    std::complex<double> *work, int *lwork,
    double *rwork, int *info);
extern "C" void cgelsy_(int *m, int *n, int *nrhs,
    std::complex<float> * a, int *lda, std::complex<float> *b, int *ldb,
    int *jpvt, float *rcond, int *rank,
    std::complex<float> *work, int *lwork,
    float *rwork, int *info);
extern "C" void dgelsy_(int *m, int *n, int *nrhs,
    double *a, int *lda, double *b, int *ldb,
    int *jpvt, double *rcond, int *rank,
    double *work, int *lwork, int *info);
extern "C" void sgelsy_(int *m, int *n, int *nrhs,
    float *a, int *lda, float *b, int *ldb,
    int *jpvt, float *rcond, int *rank,
    float *work, int *lwork, int *info);

// gelss
extern "C" void zgelss_(int *m, int *n, int *nrhs,
    std::complex<double> *a, int *lda, std::complex<double> *b, int *ldb,
    double *s, double *rcond, int *rank,
    std::complex<double> *work, int *lwork,
    double *rwork, int *info);
extern "C" void cgelss_(int *m, int *n, int *nrhs,
    std::complex<float> *a, int *lda, std::complex<float> *b, int *ldb,
    float *s, float *rcond, int *rank,
    std::complex<float> *work, int *lwork,
    float *rwork, int *info);
extern "C" void dgelss_(int *m, int *n, int *nrhs,
    double *a, int *lda, double *b, int *ldb,
    double *s, double *rcond, int *rank,
    double *work, int *lwork, int *info);
extern "C" void sgelss_(int *m, int *n, int *nrhs,
    float *a, int *lda, float *b, int *ldb,
    float *s, float *rcond, int *rank,
    float *work, int *lwork, int *info);
#endif

#if AT_BUILD_WITH_BLAS()
// trsm
extern "C" void ztrsm_(char *side, char *uplo, char *trans, char *diag, int *n, int *nrhs, std::complex<double> *alpha, std::complex<double> *a, int *lda, std::complex<double> *b, int *ldb);
extern "C" void ctrsm_(char *side, char *uplo, char *trans, char *diag, int *n, int *nrhs, std::complex<float> *alpha, std::complex<float> *a, int *lda, std::complex<float> *b, int *ldb);
extern "C" void dtrsm_(char *side, char *uplo, char *trans, char *diag, int *n, int *nrhs, double *alpha, double *a, int *lda, double *b, int *ldb);
extern "C" void strsm_(char *side, char *uplo, char *trans, char *diag, int *n, int *nrhs, float *alpha, float *a, int *lda, float *b, int *ldb);
#endif

namespace at {
namespace meta {

TORCH_META_FUNC(triangular_solve)(const Tensor& self, const Tensor& A, bool upper, bool transpose, bool unitriangular) {
  TORCH_CHECK(self.dim() >= 2,
           "torch.triangular_solve: Expected b to have at least 2 dimensions, but it has ", self.dim(), " dimensions instead");
  TORCH_CHECK(A.dim() >= 2,
           "torch.triangular_solve: Expected A to have at least 2 dimensions, but it has ", A.dim(), " dimensions instead");

  at::native::linearSolveCheckInputs(self, A, "triangular_solve");

  if (A.layout() == Layout::Strided) {
    std::vector<int64_t> self_broadcast_size, A_broadcast_size;
    std::tie(self_broadcast_size, A_broadcast_size) = at::native::_linalg_broadcast_batch_dims(self, A);

    // make column major strides for BLAS
    const auto solution_strides = at::native::contiguous_strides(self_broadcast_size, /*f-contig=*/true);
    set_output(0, self_broadcast_size, solution_strides, self.options(), {});

    // make column major strides for BLAS
    auto clone_A_strides = at::native::contiguous_strides(A_broadcast_size, /*f_contig=*/true);
    set_output(1, A_broadcast_size, clone_A_strides, A.options(), {});
  } else if (A.layout() == Layout::SparseCsr) {
    // no broadcasting for non-strided layout
    set_output(0, self.sizes(), {}, self.options(), {}); // make row major strides for Sparse BLAS
    set_output(1, {0}, {}, self.options(), {}); // return 0-sized tensor
  } else {
    TORCH_INTERNAL_ASSERT(false, "triangular_solve: Got an unexpected layout.");
  }
}

TORCH_META_FUNC(linalg_lu_factor_ex)(const Tensor& A, bool pivot, bool check_errors) {
  TORCH_CHECK(A.dim() >= 2, "torch.lu_factor: Expected tensor with 2 or more dimensions. Got size: ", A.sizes(), " instead");

  auto sizes = A.sizes().vec();
  const auto m = sizes.cend()[-2];
  const auto n = sizes.cend()[-1];

  // make column major strides for BLAS
  auto LU_strides = at::native::contiguous_strides(sizes, /*f-contig*=*/true);
  set_output(0, sizes, LU_strides, A.options(), {});

  // Set sizes to the size of pivots
  sizes.pop_back();
  sizes.back() = std::min(m, n);
  set_output(1, sizes, {}, A.options().dtype(kInt), {});

  // Set sizes to the size of info
  sizes.pop_back();
  set_output(2, sizes, {}, A.options().dtype(kInt), {});
}

TORCH_META_FUNC(_linalg_svd)(const Tensor& A,
                             bool full_matrices,
                             bool compute_uv) {
  TORCH_CHECK(A.dim() >= 2, "linalg.svd: input should have at least 2 dimensions, but has ", A.dim(), " dimensions instead");

  auto sizes = A.sizes().vec();
  const auto m = sizes.cend()[-2];
  const auto n = sizes.cend()[-1];
  const auto k = std::min(m, n);

  // Prepare sizes for U
  if (compute_uv) {
    sizes.back() = full_matrices ? m : k;
    auto U_strides = at::native::contiguous_strides(sizes, /*f-contig*=*/true);
    set_output(0, sizes, U_strides, A.options(), {});

    // Prepare sizes for Vh
    sizes.end()[-2] = full_matrices ? n : k;
    sizes.end()[-1] = n;

    // We need to distinguish the cuSOLVER case, as the cuSOLVER algorithms we use
    // expect F-contig matrices, but they compute V rather than Vh
    const bool use_cusolver = at::native::svd_uses_cusolver(A);
    auto Vh_strides = at::native::contiguous_strides(sizes, /*f-contig*=*/!use_cusolver);
    set_output(2, sizes, Vh_strides, A.options(), {});
  } else {
    set_output(0, {0}, {}, A.options(), {});
    set_output(2, {0}, {}, A.options(), {});
  }

  // Prepare sizes for S. S is always real, even when A is complex.
  sizes.pop_back();
  sizes.end()[-1] = k;
  set_output(1, sizes, {}, A.options().dtype(c10::toRealValueType(A.scalar_type())), {});
}
} // namespace meta

namespace native {

#if AT_BUILD_WITH_LAPACK()
// Define the per-batch functions to be used in the main implementation of the batched
// linear algebra operations
template<class scalar_t>
void lapackSolve(int n, int nrhs, scalar_t *a, int lda, int *ipiv, scalar_t *b, int ldb, int *info);

template<class scalar_t>
void lapackGetri(int n, scalar_t *a, int lda, int *ipiv, scalar_t *work, int lwork, int *info);

template<class scalar_t>
void lapackCholeskySolve(char uplo, int n, int nrhs, scalar_t *a, int lda, scalar_t *b, int ldb, int *info);

template<class scalar_t, class value_t=scalar_t>
void lapackSymeig(char jobz, char uplo, int n, scalar_t *a, int lda, value_t *w, scalar_t *work, int lwork, value_t *rwork, int *info);

template<> void lapackSolve<c10::complex<double>>(int n, int nrhs, c10::complex<double> *a, int lda, int *ipiv, c10::complex<double> *b, int ldb, int *info) {
  zgesv_(&n, &nrhs, reinterpret_cast<std::complex<double>*>(a), &lda, ipiv, reinterpret_cast<std::complex<double>*>(b), &ldb, info);
}

template<> void lapackSolve<c10::complex<float>>(int n, int nrhs, c10::complex<float> *a, int lda, int *ipiv, c10::complex<float> *b, int ldb, int *info) {
  cgesv_(&n, &nrhs, reinterpret_cast<std::complex<float>*>(a), &lda, ipiv, reinterpret_cast<std::complex<float>*>(b), &ldb, info);
}

template<> void lapackSolve<double>(int n, int nrhs, double *a, int lda, int *ipiv, double *b, int ldb, int *info) {
  dgesv_(&n, &nrhs, a, &lda, ipiv, b, &ldb, info);
}

template<> void lapackSolve<float>(int n, int nrhs, float *a, int lda, int *ipiv, float *b, int ldb, int *info) {
  sgesv_(&n, &nrhs, a, &lda, ipiv, b, &ldb, info);
}

template<> void lapackGetri<c10::complex<double>>(int n, c10::complex<double> *a, int lda, int *ipiv, c10::complex<double> *work, int lwork, int *info) {
  zgetri_(&n, reinterpret_cast<std::complex<double>*>(a), &lda, ipiv, reinterpret_cast<std::complex<double>*>(work), &lwork, info);
}

template<> void lapackGetri<c10::complex<float>>(int n, c10::complex<float> *a, int lda, int *ipiv, c10::complex<float> *work, int lwork, int *info) {
  cgetri_(&n, reinterpret_cast<std::complex<float>*>(a), &lda, ipiv, reinterpret_cast<std::complex<float>*>(work), &lwork, info);
}

template<> void lapackGetri<double>(int n, double *a, int lda, int *ipiv, double *work, int lwork, int *info) {
  dgetri_(&n, a, &lda, ipiv, work, &lwork, info);
}

template<> void lapackGetri<float>(int n, float *a, int lda, int *ipiv, float *work, int lwork, int *info) {
  sgetri_(&n, a, &lda, ipiv, work, &lwork, info);
}

template<> void lapackLu<c10::complex<double>>(int m, int n, c10::complex<double> *a, int lda, int *ipiv, int *info) {
  zgetrf_(&m, &n, reinterpret_cast<std::complex<double>*>(a), &lda, ipiv, info);
}

template<> void lapackLu<c10::complex<float>>(int m, int n, c10::complex<float> *a, int lda, int *ipiv, int *info) {
  cgetrf_(&m, &n, reinterpret_cast<std::complex<float>*>(a), &lda, ipiv, info);
}

template<> void lapackLu<double>(int m, int n, double *a, int lda, int *ipiv, int *info) {
  dgetrf_(&m, &n, a, &lda, ipiv, info);
}

template<> void lapackLu<float>(int m, int n, float *a, int lda, int *ipiv, int *info) {
  sgetrf_(&m, &n, a, &lda, ipiv, info);
}

template<> void lapackCholeskySolve<c10::complex<double>>(char uplo, int n, int nrhs, c10::complex<double> *a, int lda, c10::complex<double> *b, int ldb, int *info) {
  zpotrs_(&uplo, &n, &nrhs, reinterpret_cast<std::complex<double>*>(a), &lda, reinterpret_cast<std::complex<double>*>(b), &ldb, info);
}

template<> void lapackCholeskySolve<c10::complex<float>>(char uplo, int n, int nrhs, c10::complex<float> *a, int lda, c10::complex<float> *b, int ldb, int *info) {
  cpotrs_(&uplo, &n, &nrhs, reinterpret_cast<std::complex<float>*>(a), &lda, reinterpret_cast<std::complex<float>*>(b), &ldb, info);
}

template<> void lapackCholeskySolve<double>(char uplo, int n, int nrhs, double *a, int lda, double *b, int ldb, int *info) {
  dpotrs_(&uplo, &n, &nrhs, a, &lda, b, &ldb, info);
}

template<> void lapackCholeskySolve<float>(char uplo, int n, int nrhs, float *a, int lda, float *b, int ldb, int *info) {
  spotrs_(&uplo, &n, &nrhs, a, &lda, b, &ldb, info);
}

template<> void lapackCholesky<c10::complex<double>>(char uplo, int n, c10::complex<double> *a, int lda, int *info) {
  zpotrf_(&uplo, &n, reinterpret_cast<std::complex<double>*>(a), &lda, info);
}

template<> void lapackCholesky<c10::complex<float>>(char uplo, int n, c10::complex<float> *a, int lda, int *info) {
  cpotrf_(&uplo, &n, reinterpret_cast<std::complex<float>*>(a), &lda, info);
}

template<> void lapackCholesky<double>(char uplo, int n, double *a, int lda, int *info) {
  dpotrf_(&uplo, &n, a, &lda, info);
}

template<> void lapackCholesky<float>(char uplo, int n, float *a, int lda, int *info) {
  spotrf_(&uplo, &n, a, &lda, info);
}

template<> void lapackCholeskyInverse<c10::complex<double>>(char uplo, int n, c10::complex<double> *a, int lda, int *info) {
  zpotri_(&uplo, &n, reinterpret_cast<std::complex<double>*>(a), &lda, info);
}

template<> void lapackCholeskyInverse<c10::complex<float>>(char uplo, int n, c10::complex<float> *a, int lda, int *info) {
  cpotri_(&uplo, &n, reinterpret_cast<std::complex<float>*>(a), &lda, info);
}

template<> void lapackCholeskyInverse<double>(char uplo, int n, double *a, int lda, int *info) {
  dpotri_(&uplo, &n, a, &lda, info);
}

template<> void lapackCholeskyInverse<float>(char uplo, int n, float *a, int lda, int *info) {
  spotri_(&uplo, &n, a, &lda, info);
}

template<> void lapackGeqrf<c10::complex<double>>(int m, int n, c10::complex<double> *a, int lda, c10::complex<double> *tau, c10::complex<double> *work, int lwork, int *info) {
  zgeqrf_(&m, &n, reinterpret_cast<std::complex<double>*>(a), &lda, reinterpret_cast<std::complex<double>*>(tau), reinterpret_cast<std::complex<double>*>(work), &lwork, info);
}

template<> void lapackGeqrf<c10::complex<float>>(int m, int n, c10::complex<float> *a, int lda, c10::complex<float> *tau, c10::complex<float> *work, int lwork, int *info) {
  cgeqrf_(&m, &n, reinterpret_cast<std::complex<float>*>(a), &lda, reinterpret_cast<std::complex<float>*>(tau), reinterpret_cast<std::complex<float>*>(work), &lwork, info);
}

template<> void lapackGeqrf<double>(int m, int n, double *a, int lda, double *tau, double *work, int lwork, int *info) {
  dgeqrf_(&m, &n, a, &lda, tau, work, &lwork, info);
}

template<> void lapackGeqrf<float>(int m, int n, float *a, int lda, float *tau, float *work, int lwork, int *info) {
  sgeqrf_(&m, &n, a, &lda, tau, work, &lwork, info);
}

template<> void lapackOrgqr<c10::complex<double>>(int m, int n, int k, c10::complex<double> *a, int lda, c10::complex<double> *tau, c10::complex<double> *work, int lwork, int *info) {
  zungqr_(&m, &n, &k, reinterpret_cast<std::complex<double>*>(a), &lda, reinterpret_cast<std::complex<double>*>(tau), reinterpret_cast<std::complex<double>*>(work), &lwork, info);
}

template<> void lapackOrgqr<c10::complex<float>>(int m, int n, int k, c10::complex<float> *a, int lda, c10::complex<float> *tau, c10::complex<float> *work, int lwork, int *info) {
  cungqr_(&m, &n, &k, reinterpret_cast<std::complex<float>*>(a), &lda, reinterpret_cast<std::complex<float>*>(tau), reinterpret_cast<std::complex<float>*>(work), &lwork, info);
}

template<> void lapackOrgqr<double>(int m, int n, int k, double *a, int lda, double *tau, double *work, int lwork, int *info) {
  dorgqr_(&m, &n, &k, a, &lda, tau, work, &lwork, info);
}

template<> void lapackOrgqr<float>(int m, int n, int k, float *a, int lda, float *tau, float *work, int lwork, int *info) {
  sorgqr_(&m, &n, &k, a, &lda, tau, work, &lwork, info);
}

template<> void lapackOrmqr<c10::complex<double>>(char side, char trans, int m, int n, int k, c10::complex<double> *a, int lda, c10::complex<double> *tau, c10::complex<double> *c, int ldc, c10::complex<double> *work, int lwork, int *info) {
  zunmqr_(&side, &trans, &m, &n, &k, reinterpret_cast<std::complex<double>*>(a), &lda, reinterpret_cast<std::complex<double>*>(tau), reinterpret_cast<std::complex<double>*>(c), &ldc, reinterpret_cast<std::complex<double>*>(work), &lwork, info);
}

template<> void lapackOrmqr<c10::complex<float>>(char side, char trans, int m, int n, int k, c10::complex<float> *a, int lda, c10::complex<float> *tau, c10::complex<float> *c, int ldc, c10::complex<float> *work, int lwork, int *info) {
  cunmqr_(&side, &trans, &m, &n, &k, reinterpret_cast<std::complex<float>*>(a), &lda, reinterpret_cast<std::complex<float>*>(tau), reinterpret_cast<std::complex<float>*>(c), &ldc, reinterpret_cast<std::complex<float>*>(work), &lwork, info);
}

template<> void lapackOrmqr<double>(char side, char trans, int m, int n, int k, double *a, int lda, double *tau, double *c, int ldc, double *work, int lwork, int *info) {
  dormqr_(&side, &trans, &m, &n, &k, a, &lda, tau, c, &ldc, work, &lwork, info);
}

template<> void lapackOrmqr<float>(char side, char trans, int m, int n, int k, float *a, int lda, float *tau, float *c, int ldc, float *work, int lwork, int *info) {
  sormqr_(&side, &trans, &m, &n, &k, a, &lda, tau, c, &ldc, work, &lwork, info);
}

template<> void lapackSymeig<c10::complex<double>, double>(char jobz, char uplo, int n, c10::complex<double> *a, int lda, double *w, c10::complex<double> *work, int lwork, double *rwork, int *info) {
  zheev_(&jobz, &uplo, &n, reinterpret_cast<std::complex<double>*>(a), &lda, w, reinterpret_cast<std::complex<double>*>(work), &lwork, rwork, info);
}

template<> void lapackSymeig<c10::complex<float>, float>(char jobz, char uplo, int n, c10::complex<float> *a, int lda, float *w, c10::complex<float> *work, int lwork, float *rwork, int *info) {
  cheev_(&jobz, &uplo, &n, reinterpret_cast<std::complex<float>*>(a), &lda, w, reinterpret_cast<std::complex<float>*>(work), &lwork, rwork, info);
}

template<> void lapackSymeig<double>(char jobz, char uplo, int n, double *a, int lda, double *w, double *work, int lwork, double* rwork, int *info) {
  (void)rwork;  // unused
  dsyev_(&jobz, &uplo, &n, a, &lda, w, work, &lwork, info);
}

template<> void lapackSymeig<float>(char jobz, char uplo, int n, float *a, int lda, float *w, float *work, int lwork, float* rwork, int *info) {
  (void)rwork;  // unused
  ssyev_(&jobz, &uplo, &n, a, &lda, w, work, &lwork, info);
}

template<> void lapackSyevd<c10::complex<double>, double>(char jobz, char uplo, int n, c10::complex<double> *a, int lda, double *w, c10::complex<double> *work, int lwork, double *rwork, int lrwork, int *iwork, int liwork, int *info) {
  zheevd_(&jobz, &uplo, &n, reinterpret_cast<std::complex<double>*>(a), &lda, w, reinterpret_cast<std::complex<double>*>(work), &lwork, rwork, &lrwork, iwork, &liwork, info);
}

template<> void lapackSyevd<c10::complex<float>, float>(char jobz, char uplo, int n, c10::complex<float> *a, int lda, float *w, c10::complex<float> *work, int lwork, float *rwork, int lrwork, int *iwork, int liwork, int *info) {
  cheevd_(&jobz, &uplo, &n, reinterpret_cast<std::complex<float>*>(a), &lda, w, reinterpret_cast<std::complex<float>*>(work), &lwork, rwork, &lrwork, iwork, &liwork, info);
}

template<> void lapackSyevd<double>(char jobz, char uplo, int n, double *a, int lda, double *w, double *work, int lwork, double *rwork, int lrwork, int *iwork, int liwork, int *info) {
  (void)rwork;  // unused
  (void)lrwork;  // unused
  dsyevd_(&jobz, &uplo, &n, a, &lda, w, work, &lwork, iwork, &liwork, info);
}

template<> void lapackSyevd<float>(char jobz, char uplo, int n, float *a, int lda, float *w, float *work, int lwork, float *rwork, int lrwork, int *iwork, int liwork, int *info) {
  (void)rwork;  // unused
  (void)lrwork;  // unused
  ssyevd_(&jobz, &uplo, &n, a, &lda, w, work, &lwork, iwork, &liwork, info);
}

template<> void lapackEig<double>(char jobvl, char jobvr, int n, double *a, int lda, double *w, double* vl, int ldvl, double *vr, int ldvr, double *work, int lwork, double *rwork, int *info) {
  // lapack [sd]geev wants to separate output arrays: wr and wi for the real
  // and imaginary parts
  double *wr = w;
  double *wi = w + n;
  (void)rwork; // unused
  dgeev_(&jobvl, &jobvr, &n, a, &lda, wr, wi, vl, &ldvl, vr, &ldvr, work, &lwork, info);
}

template<> void lapackEig<float>(char jobvl, char jobvr, int n, float *a, int lda, float *w, float* vl, int ldvl, float *vr, int ldvr, float *work, int lwork, float *rwork, int *info) {
  // lapack [sd]geev wants to separate output arrays: wr and wi for the real
  // and imaginary parts
  float *wr = w;
  float *wi = w + n;
  (void)rwork; // unused
  sgeev_(&jobvl, &jobvr, &n, a, &lda, wr, wi, vl, &ldvl, vr, &ldvr, work, &lwork, info);
}

template<> void lapackEig<c10::complex<double>, double>(char jobvl, char jobvr, int n, c10::complex<double> *a, int lda, c10::complex<double> *w, c10::complex<double> *vl, int ldvl, c10::complex<double> *vr, int ldvr, c10::complex<double> *work, int lwork, double *rwork, int *info) {
  zgeev_(&jobvl, &jobvr, &n,
         reinterpret_cast<std::complex<double>*>(a), &lda,
         reinterpret_cast<std::complex<double>*>(w),
         reinterpret_cast<std::complex<double>*>(vl), &ldvl,
         reinterpret_cast<std::complex<double>*>(vr), &ldvr,
         reinterpret_cast<std::complex<double>*>(work), &lwork,
         rwork, info);
}

template<> void lapackEig<c10::complex<float>, float>(char jobvl, char jobvr, int n, c10::complex<float> *a, int lda, c10::complex<float> *w, c10::complex<float> *vl, int ldvl, c10::complex<float> *vr, int ldvr, c10::complex<float> *work, int lwork, float *rwork, int *info) {
  cgeev_(&jobvl, &jobvr, &n,
         reinterpret_cast<std::complex<float>*>(a), &lda,
         reinterpret_cast<std::complex<float>*>(w),
         reinterpret_cast<std::complex<float>*>(vl), &ldvl,
         reinterpret_cast<std::complex<float>*>(vr), &ldvr,
         reinterpret_cast<std::complex<float>*>(work), &lwork,
         rwork, info);
}

template<> void lapackSvd<c10::complex<double>, double>(char jobz, int m, int n, c10::complex<double> *a, int lda,
                                  double *s, c10::complex<double> *u, int ldu, c10::complex<double> *vt, int ldvt, c10::complex<double> *work, int lwork, double *rwork, int *iwork, int *info) {
  zgesdd_(&jobz, &m, &n, reinterpret_cast<std::complex<double>*>(a), &lda, s, reinterpret_cast<std::complex<double>*>(u), &ldu,
          reinterpret_cast<std::complex<double>*>(vt), &ldvt, reinterpret_cast<std::complex<double>*>(work), &lwork, rwork, iwork, info);
}

template<> void lapackSvd<c10::complex<float>, float>(char jobz, int m, int n, c10::complex<float> *a, int lda,
                                 float *s, c10::complex<float> *u, int ldu, c10::complex<float> *vt, int ldvt, c10::complex<float> *work, int lwork, float *rwork, int *iwork, int *info) {
  cgesdd_(&jobz, &m, &n, reinterpret_cast<std::complex<float>*>(a), &lda, s, reinterpret_cast<std::complex<float>*>(u), &ldu,
          reinterpret_cast<std::complex<float>*>(vt), &ldvt, reinterpret_cast<std::complex<float>*>(work), &lwork, rwork, iwork, info);
}

template<> void lapackSvd<double>(char jobz, int m, int n, double *a, int lda,
                                  double *s, double *u, int ldu, double *vt, int ldvt, double *work, int lwork, double *rwork, int *iwork, int *info) {
  dgesdd_(&jobz, &m, &n, a, &lda, s, u, &ldu, vt, &ldvt, work, &lwork, iwork, info);
}

template<> void lapackSvd<float>(char jobz, int m, int n, float *a, int lda,
                                 float *s, float *u, int ldu, float *vt, int ldvt, float *work, int lwork, float *rwork, int *iwork, int *info) {
  sgesdd_(&jobz, &m, &n, a, &lda, s, u, &ldu, vt, &ldvt, work, &lwork, iwork, info);
}

template<> void lapackLuSolve<c10::complex<double>>(char trans, int n, int nrhs, c10::complex<double> *a, int lda, int *ipiv, c10::complex<double> *b, int ldb, int *info) {
  zgetrs_(&trans, &n, &nrhs, reinterpret_cast<std::complex<double>*>(a), &lda, ipiv, reinterpret_cast<std::complex<double>*>(b), &ldb, info);
}

template<> void lapackLuSolve<c10::complex<float>>(char trans, int n, int nrhs, c10::complex<float> *a, int lda, int *ipiv, c10::complex<float> *b, int ldb, int *info) {
  cgetrs_(&trans, &n, &nrhs, reinterpret_cast<std::complex<float>*>(a), &lda, ipiv, reinterpret_cast<std::complex<float>*>(b), &ldb, info);
}

template<> void lapackLuSolve<double>(char trans, int n, int nrhs, double *a, int lda, int *ipiv, double *b, int ldb, int *info) {
  dgetrs_(&trans, &n, &nrhs, a, &lda, ipiv, b, &ldb, info);
}

template<> void lapackLuSolve<float>(char trans, int n, int nrhs, float *a, int lda, int *ipiv, float *b, int ldb, int *info) {
  sgetrs_(&trans, &n, &nrhs, a, &lda, ipiv, b, &ldb, info);
}

template<> void lapackGels<c10::complex<double>>(
    char trans, int m, int n, int nrhs,
    c10::complex<double> *a, int lda, c10::complex<double> *b, int ldb,
    c10::complex<double> *work, int lwork, int *info) {
  zgels_(&trans, &m, &n, &nrhs,
      reinterpret_cast<std::complex<double>*>(a), &lda,
      reinterpret_cast<std::complex<double>*>(b), &ldb,
      reinterpret_cast<std::complex<double>*>(work), &lwork, info);
}

template<> void lapackGels<c10::complex<float>>(
    char trans, int m, int n, int nrhs,
    c10::complex<float> *a, int lda, c10::complex<float> *b, int ldb,
    c10::complex<float> *work, int lwork, int *info) {
  cgels_(&trans, &m, &n, &nrhs,
      reinterpret_cast<std::complex<float>*>(a), &lda,
      reinterpret_cast<std::complex<float>*>(b), &ldb,
      reinterpret_cast<std::complex<float>*>(work), &lwork, info);
}

template<> void lapackGels<double>(
    char trans, int m, int n, int nrhs,
    double *a, int lda, double *b, int ldb,
    double *work, int lwork, int *info) {
  dgels_(&trans, &m, &n, &nrhs,
      a, &lda, b, &ldb, work, &lwork, info);
}

template<> void lapackGels<float>(
    char trans, int m, int n, int nrhs,
    float *a, int lda, float *b, int ldb,
    float *work, int lwork, int *info) {
  sgels_(&trans, &m, &n, &nrhs,
      a, &lda, b, &ldb, work, &lwork, info);
}

template<> void lapackGelsd<c10::complex<double>, double>(
    int m, int n, int nrhs,
    c10::complex<double> *a, int lda, c10::complex<double> *b, int ldb,
    double *s, double rcond, int *rank,
    c10::complex<double> *work, int lwork,
    double *rwork, int *iwork, int *info) {
  zgelsd_(&m, &n, &nrhs,
      reinterpret_cast<std::complex<double>*>(a), &lda,
      reinterpret_cast<std::complex<double>*>(b), &ldb,
      s, &rcond, rank,
      reinterpret_cast<std::complex<double>*>(work), &lwork,
      rwork, iwork, info);
}

template<> void lapackGelsd<c10::complex<float>, float>(
    int m, int n, int nrhs,
    c10::complex<float> *a, int lda, c10::complex<float> *b, int ldb,
    float *s, float rcond, int *rank,
    c10::complex<float> *work, int lwork,
    float *rwork, int *iwork, int *info) {
  cgelsd_(&m, &n, &nrhs,
      reinterpret_cast<std::complex<float>*>(a), &lda,
      reinterpret_cast<std::complex<float>*>(b), &ldb,
      s, &rcond, rank,
      reinterpret_cast<std::complex<float>*>(work), &lwork,
      rwork, iwork, info);
}

template<> void lapackGelsd<double>(
    int m, int n, int nrhs,
    double *a, int lda, double *b, int ldb,
    double *s, double rcond, int *rank,
    double *work, int lwork,
    double *rwork, int *iwork, int *info) {
  dgelsd_(&m, &n, &nrhs,
      a, &lda, b, &ldb,
      s, &rcond, rank,
      work, &lwork, iwork, info);
}

template<> void lapackGelsd<float>(
    int m, int n, int nrhs,
    float *a, int lda, float *b, int ldb,
    float *s, float rcond, int *rank,
    float *work, int lwork,
    float *rwork, int *iwork, int *info) {
  sgelsd_(&m, &n, &nrhs,
      a, &lda, b, &ldb,
      s, &rcond, rank,
      work, &lwork, iwork, info);
}

template<> void lapackGelsy<c10::complex<double>, double>(
    int m, int n, int nrhs,
    c10::complex<double> *a, int lda, c10::complex<double> *b, int ldb,
    int *jpvt, double rcond, int *rank,
    c10::complex<double> *work, int lwork, double *rwork, int *info) {
  zgelsy_(&m, &n, &nrhs,
      reinterpret_cast<std::complex<double>*>(a), &lda,
      reinterpret_cast<std::complex<double>*>(b), &ldb,
      jpvt, &rcond, rank,
      reinterpret_cast<std::complex<double>*>(work), &lwork,
      rwork, info);
}

template<> void lapackGelsy<c10::complex<float>, float>(
    int m, int n, int nrhs,
    c10::complex<float> *a, int lda, c10::complex<float> *b, int ldb,
    int *jpvt, float rcond, int *rank,
    c10::complex<float> *work, int lwork, float *rwork, int *info) {
  cgelsy_(&m, &n, &nrhs,
      reinterpret_cast<std::complex<float>*>(a), &lda,
      reinterpret_cast<std::complex<float>*>(b), &ldb,
      jpvt, &rcond, rank,
      reinterpret_cast<std::complex<float>*>(work), &lwork,
      rwork, info);
}

template<> void lapackGelsy<double>(
    int m, int n, int nrhs,
    double *a, int lda, double *b, int ldb,
    int *jpvt, double rcond, int *rank,
    double *work, int lwork, double *rwork, int *info) {
  dgelsy_(&m, &n, &nrhs,
      a, &lda, b, &ldb,
      jpvt, &rcond, rank,
      work, &lwork, info);
}

template<> void lapackGelsy<float>(
    int m, int n, int nrhs,
    float *a, int lda, float *b, int ldb,
    int *jpvt, float rcond, int *rank,
    float *work, int lwork, float *rwork, int *info) {
  sgelsy_(&m, &n, &nrhs,
      a, &lda, b, &ldb,
      jpvt, &rcond, rank,
      work, &lwork, info);
}

template<> void lapackGelss<c10::complex<double>, double>(
    int m, int n, int nrhs,
    c10::complex<double> *a, int lda, c10::complex<double> *b, int ldb,
    double *s, double rcond, int *rank,
    c10::complex<double> *work, int lwork,
    double *rwork, int *info
    ) {
  zgelss_(&m, &n, &nrhs,
      reinterpret_cast<std::complex<double>*>(a), &lda,
      reinterpret_cast<std::complex<double>*>(b), &ldb,
      s, &rcond, rank,
      reinterpret_cast<std::complex<double>*>(work), &lwork,
      rwork, info);
}

template<> void lapackGelss<c10::complex<float>, float>(
    int m, int n, int nrhs,
    c10::complex<float> *a, int lda, c10::complex<float> *b, int ldb,
    float *s, float rcond, int *rank,
    c10::complex<float> *work, int lwork,
    float *rwork, int *info
    ) {
  cgelss_(&m, &n, &nrhs,
      reinterpret_cast<std::complex<float>*>(a), &lda,
      reinterpret_cast<std::complex<float>*>(b), &ldb,
      s, &rcond, rank,
      reinterpret_cast<std::complex<float>*>(work), &lwork,
      rwork, info);
}

template<> void lapackGelss<double>(
    int m, int n, int nrhs,
    double *a, int lda, double *b, int ldb,
    double *s, double rcond, int *rank,
    double *work, int lwork,
    double *rwork, int *info) {
  dgelss_(&m, &n, &nrhs,
      a, &lda, b, &ldb,
      s, &rcond, rank,
      work, &lwork, info);
}

template<> void lapackGelss<float>(
    int m, int n, int nrhs,
    float *a, int lda, float *b, int ldb,
    float *s, float rcond, int *rank,
    float *work, int lwork,
    float *rwork, int *info) {
  sgelss_(&m, &n, &nrhs,
      a, &lda, b, &ldb,
      s, &rcond, rank,
      work, &lwork, info);
}
#endif

#if AT_BUILD_WITH_BLAS()
template<> void blasTriangularSolve<c10::complex<double>>(char side, char uplo, char trans, char diag, int n, int nrhs, c10::complex<double> *a, int lda, c10::complex<double> *b, int ldb) {
  std::complex<double> one{1., 0.};
  ztrsm_(&side, &uplo, &trans, &diag, &n, &nrhs, &one, reinterpret_cast<std::complex<double>*>(a), &lda, reinterpret_cast<std::complex<double>*>(b), &ldb);
}

template<> void blasTriangularSolve<c10::complex<float>>(char side, char uplo, char trans, char diag, int n, int nrhs, c10::complex<float> *a, int lda, c10::complex<float> *b, int ldb) {
  std::complex<float> one{1.f, 0.f};
  ctrsm_(&side, &uplo, &trans, &diag, &n, &nrhs, &one, reinterpret_cast<std::complex<float>*>(a), &lda, reinterpret_cast<std::complex<float>*>(b), &ldb);
}

template<> void blasTriangularSolve<double>(char side, char uplo, char trans, char diag, int n, int nrhs, double *a, int lda, double *b, int ldb) {
  auto one = 1.;
  dtrsm_(&side, &uplo, &trans, &diag, &n, &nrhs, &one, a, &lda, b, &ldb);
}

template<> void blasTriangularSolve<float>(char side, char uplo, char trans, char diag, int n, int nrhs, float *a, int lda, float *b, int ldb) {
  auto one = 1.f;
  strsm_(&side, &uplo, &trans, &diag, &n, &nrhs, &one, a, &lda, b, &ldb);
}
#endif

void _linalg_check_errors(
    const Tensor& info,
    const c10::string_view api_name,
    bool is_matrix) {
  if (is_matrix) {
    singleCheckErrors(info.item<int64_t>(), api_name);
  } else {
    batchCheckErrors(info, api_name);
  }
}

bool _requires_fw_or_bw_grad(const Tensor& input) {
  return ((at::GradMode::is_enabled() && input.requires_grad())
          || input._fw_grad(/*level */ 0).defined());
}

// Below of the definitions of the functions operating on a batch that are going to be dispatched
// in the main helper functions for the linear algebra operations

// ~~~~~~~~~~~~~~~~~~~~~~~~~~~~~~~~~~ solve ~~~~~~~~~~~~~~~~~~~~~~~~~~~~~~~~~~~~~~

/*
Computes the solution to a system of linear equations
  A X = B,
where A is an n-by-n matrix and X and B are n-by-nrhs matrices.
Note that B is required to be a matrix, the usual, vector case, is obtained with nrhs = 1.
Above description is for non-batched input, the batched input is also supported.
This is an in-place routine, content of both A and b are overwritten.
'infos' is an int Tensor containing error codes for each matrix in the batched input.
For more information see LAPACK's documentation for GESV routine.
*/
template<typename scalar_t>
static void apply_solve(Tensor& b, Tensor& A, Tensor& infos) {
#if !AT_BUILD_WITH_LAPACK()
  AT_ERROR("solve: LAPACK library not found in compilation");
#else
  auto A_data = A.data_ptr<scalar_t>();
  auto b_data = b.data_ptr<scalar_t>();
  auto A_mat_stride = matrixStride(A);
  auto b_mat_stride = matrixStride(b);
  auto batch_size = batchCount(A);
  auto n = A.size(-2);
  auto nrhs = b.size(-1);
  auto lda = std::max<int64_t>(1, n);

  auto ipiv = at::empty({lda}, b.options().dtype(kInt));
  auto ipiv_data = ipiv.data_ptr<int>();
  auto infos_data = infos.data_ptr<int>();

  for (const auto i : c10::irange(batch_size)) {
    scalar_t* A_working_ptr = &A_data[i * A_mat_stride];
    scalar_t* b_working_ptr = &b_data[i * b_mat_stride];
    int* info_working_ptr = &infos_data[i];
    lapackSolve<scalar_t>(n, nrhs, A_working_ptr, lda, ipiv_data, b_working_ptr, lda, info_working_ptr);
  }
#endif
}

std::tuple<Tensor, Tensor> _solve_helper_cpu(const Tensor& self, const Tensor& A) {
  auto self_working_copy = cloneBatchedColumnMajor(self);
  auto A_working_copy = cloneBatchedColumnMajor(A);
  // infos might not get filled for empty inputs therefore at::zeros is used instead of at::empty
  auto infos = at::zeros({std::max<int64_t>(1, batchCount(self))}, self.options().dtype(kInt));
  AT_DISPATCH_FLOATING_AND_COMPLEX_TYPES(self.scalar_type(), "solve_cpu", [&]{
    apply_solve<scalar_t>(self_working_copy, A_working_copy, infos);
  });
  at::_linalg_check_errors(infos, "solve_cpu", self.dim() == 2);
  return std::tuple<Tensor, Tensor>(self_working_copy, A_working_copy);
}

// Supports arbitrary batch dimensions for self and A
std::tuple<Tensor,Tensor> solve(const Tensor& self, const Tensor& A) {
  TORCH_WARN_ONCE(
    "torch.solve is deprecated in favor of torch.linalg.solve",
    "and will be removed in a future PyTorch release.\n",
    "torch.linalg.solve has its arguments reversed and does not return the LU factorization.\n",
    "To get the LU factorization see torch.lu, which can be used with torch.lu_solve or torch.lu_unpack.\n",
    "X = torch.solve(B, A).solution\n",
    "should be replaced with\n",
    "X = torch.linalg.solve(A, B)"
  );
  TORCH_CHECK(self.dim() >= 2,
           "B should have at least 2 dimensions, but has ", self.dim(), " dimensions instead");
  TORCH_CHECK(A.dim() >= 2,
           "A should have at least 2 dimensions, but has ", A.dim(), " dimensions instead");
  Tensor self_broadcasted, A_broadcasted;
  std::tie(self_broadcasted, A_broadcasted) = _linalg_broadcast_batch_dims(self, A, "solve");
  return at::_solve_helper(self_broadcasted, A_broadcasted);
}

std::tuple<Tensor&,Tensor&> solve_out(const Tensor& self, const Tensor& A, Tensor& solution, Tensor& lu) {
  TORCH_WARN_ONCE(
    "torch.solve is deprecated in favor of torch.linalg.solve",
    "and will be removed in a future PyTorch release.\n",
    "torch.linalg.solve has its arguments reversed and does not return the LU factorization.\n",
    "To get the LU factorization see torch.lu, which can be used with torch.lu_solve or torch.lu_unpack.\n",
    "X = torch.solve(B, A).solution\n",
    "should be replaced with\n",
    "X = torch.linalg.solve(A, B)"
  );
  checkSameDevice("solve", solution, self, "solution");
  checkSameDevice("solve", lu, self, "lu");
  checkLinalgCompatibleDtype("solve", solution, self, "solution");
  checkLinalgCompatibleDtype("solve", lu, self, "lu");

  Tensor solution_tmp, lu_tmp;
  std::tie(solution_tmp, lu_tmp) = at::_solve_helper(self, A);

  at::native::resize_output(solution, solution_tmp.sizes());
  at::native::resize_output(lu, lu_tmp.sizes());
  solution.copy_(solution_tmp);
  lu.copy_(lu_tmp);
  return std::tuple<Tensor&, Tensor&>(solution, lu);
}

// Solves a system of linear equations matmul(input, x) = other in-place
// LAPACK/MAGMA error codes are saved in 'infos' tensor, they are not checked here
static Tensor& linalg_solve_out_info(Tensor& result, Tensor& infos, const Tensor& input, const Tensor& other) {
  checkSameDevice("linalg.solve", result, input);
  checkSameDevice("linalg.solve", other, input, "other");
  checkLinalgCompatibleDtype("linalg.solve", result, input);

  TORCH_CHECK(input.scalar_type() == other.scalar_type(),
    "input dtype ", input.scalar_type(), " does not match other dtype ", other.scalar_type());

  squareCheckInputs(input, "linalg.solve");
  TORCH_CHECK(other.dim() >= 1,
           "other should have at least 1 dimension, but has ", other.dim(), " dimensions instead");

  // Two types of 'other' tensors are supported:
  // - 1-dimensional (1D) tensor or batch of 1D tensors (vector case)
  // - 2-dimensional (2D) tensor or batch of 2D tensors (matrix case)
  // original torch.solve supported only the matrix case, while NumPy works for both cases
  // for the batched input we need to be able to distinguish them
  bool vector_case = linalg_solve_is_vector_rhs(input, other);

  bool is_batched_column_major = false;
  if (vector_case) {
    is_batched_column_major = result.is_contiguous();
  } else if (!vector_case && result.dim() >= 2) {
    is_batched_column_major = result.mT().is_contiguous();
  }

  // if 'other' is a batch of 2D tensors, then 'input' can be non-batched and will be broadcasted
  auto expected_shape = IntArrayRef(input.sizes().data(), input.dim() - 1);  // input.shape[:-1]
  if (!vector_case && other.dim() > 2) {
    expected_shape = other.sizes();
  }

  bool result_equal_expected_shape = result.sizes().equals(expected_shape);
  bool result_input_same_type = (result.scalar_type() == input.scalar_type());

  // if result is not empty and not in batched column major format
  bool copy_needed = (result.numel() != 0 && !is_batched_column_major);
  copy_needed |= !result_input_same_type;  // or result does not have the same dtype as input
  copy_needed |= (result.numel() != 0 && !result_equal_expected_shape); // or result does not have the expected shape
  // we have to allocate a temporary tensor
  if (copy_needed) {
    Tensor result_tmp = at::empty({0}, input.options());
    result_tmp = linalg_solve_out_info(result_tmp, infos, input, other);
    at::native::resize_output(result, result_tmp.sizes());
    result.copy_(result_tmp);
    return result;
  }
  // else use result's storage directly

  // we need to unsqueeze 'other' because 2-dimensional tensors are expected in the implementation
  Tensor other_ = vector_case ? other.unsqueeze(-1) : other;

  // _linalg_broadcast_batch_dims also includes linearSolveCheckInputs
  // it checks for squareness of 'input' and 'shape' compatibility of 'other' and 'input'
  Tensor other_broadcasted, input_broadcasted;
  std::tie(other_broadcasted, input_broadcasted) = _linalg_broadcast_batch_dims(other_, input, "linalg.solve");

  auto squeezed_other_broadcasted = at::squeeze(other_broadcasted, -1);
  auto squeezed_result_shape = squeezed_other_broadcasted.sizes();

  // if result has no elements we can modify it
  if (result.numel() == 0) {
    if (vector_case) {
      result.resize_(squeezed_result_shape);
    } else {
      at::native::resize_as_(result, other_broadcasted.mT(), MemoryFormat::Contiguous);
      result.transpose_(-2, -1);
    }
  }

  auto expected_result_shape = vector_case ? squeezed_result_shape : other_broadcasted.sizes();
  TORCH_INTERNAL_ASSERT(result.sizes().equals(expected_result_shape));
  TORCH_INTERNAL_ASSERT(result.scalar_type() == input.scalar_type());
  TORCH_INTERNAL_ASSERT(result.device() == input.device());

  // result tensor must be in batched column major order (Fortran contiguous) for 2D inputs
  // or C contiguous for 1D input
  if (vector_case) {
    TORCH_INTERNAL_ASSERT(result.is_contiguous());
  } else {
    TORCH_INTERNAL_ASSERT(result.mT().is_contiguous());
  }

  // for 1-dimensional 'other', we need to unsqueeze the result before passing to "apply_solve"
  if (vector_case) {
    result = result.unsqueeze_(-1);
  }

  // lu_factor_stub+lu_solve_stub perform calculations in-place and 'result' must be a copy of 'other_broadcasted'
  result.copy_(other_broadcasted);

  auto input_working_copy = cloneBatchedColumnMajor(input_broadcasted);

  TORCH_INTERNAL_ASSERT(infos.scalar_type() == kInt);
  TORCH_INTERNAL_ASSERT(infos.device() == input.device());
  infos.resize_({std::max<int64_t>(1, batchCount(input_broadcasted))});
  // if input is empty infos might not get filled; make sure infos doesn't contain garbage then
  if (input.numel() == 0) {
    infos.fill_(0);
  }

  // compute the LU factorization of 'input_working_copy'
  auto pivots_shape = IntArrayRef(input_broadcasted.sizes().data(), input_broadcasted.dim() - 2).vec(); // input_broadcasted.shape[:-2]
  pivots_shape.push_back(std::min(input.size(-2), input.size(-1)));
  Tensor pivots = at::empty(pivots_shape, input.options().dtype(kInt));
  lu_factor_stub(input.device().type(), input_working_copy, pivots, infos, /*compute_pivots=*/true);

  // solve the linear system using the LU factorization
  lu_solve_stub(input.device().type(), result, input_working_copy, pivots);

  // for 1-dimensional 'other', we need to squeeze the result after "apply_solve"
  if (vector_case) {
    result = result.squeeze_(-1);
  }

  return result;
}

// Solves a system of linear equations matmul(input, x) = other in-place
Tensor& linalg_solve_out(const Tensor& input, const Tensor& other, Tensor& result) {
  auto infos = at::empty({0}, input.options().dtype(kInt));
  result = linalg_solve_out_info(result, infos, input, other);

  // Now check LAPACK/MAGMA error codes
  // _linalg_check_errors calls 'infos = infos.to(kCPU)'
  bool vector_case = linalg_solve_is_vector_rhs(input, other);
  at::_linalg_check_errors(infos, "linalg.solve", vector_case ? result.dim() == 1 : result.dim() == 2);
  return result;
}

// Solves a system of linear equations matmul(input, x) = other
Tensor linalg_solve(const Tensor& input, const Tensor& other) {
  Tensor result = at::empty({0}, input.options());
  result = at::linalg_solve_out(result, input, other);
  return result;
}

// ~~~~~~~~~~~~~~~~~~~~~~~~~~~~~~~~~ inverse ~~~~~~~~~~~~~~~~~~~~~~~~~~~~~~~~~~~~

/*
Computes the inverse of n-by-n matrix 'self'
This is an in-place routine, it overwrites the content of 'self'.
'infos_lu' and 'infos_getri' are int Tensors containing error codes for each matrix in the batched input.
'infos_lu' is for holding lapackLU errors, and 'infos_getri' is for holding lapackGetri errors.
For more information see LAPACK's documentation for GETRI and GETRF routines.
*/
template <typename scalar_t>
static void apply_inverse(Tensor& self, Tensor& infos_lu, Tensor& infos_getri) {
#if !AT_BUILD_WITH_LAPACK()
  AT_ERROR("inverse: LAPACK library not found in compilation");
#else
  using value_t = typename c10::scalar_value_type<scalar_t>::type;
  auto self_data = self.data_ptr<scalar_t>();
  auto self_matrix_stride = matrixStride(self);
  auto batch_size = batchCount(self);
  auto n = self.size(-2);
  auto lda = std::max<int64_t>(1, n);

  auto ipiv = at::empty({lda}, self.options().dtype(kInt));
  auto ipiv_data = ipiv.data_ptr<int>();
  auto infos_lu_data = infos_lu.data_ptr<int>();
  auto infos_getri_data = infos_getri.data_ptr<int>();

  // NOLINTNEXTLINE(cppcoreguidelines-init-variables)
  int info;
  // Run once, first to get the optimum work size
  // Since we deal with batches of matrices with the same dimensions, doing this outside
  // the loop saves (batch_size - 1) workspace queries which would provide the same result
  // and (batch_size - 1) calls to allocate and deallocate workspace using at::empty()
  int lwork = -1;
  scalar_t wkopt;
  lapackGetri<scalar_t>(n, self_data, lda, ipiv_data, &wkopt, lwork, &info);
  lwork = std::max<int>(1, real_impl<scalar_t, value_t>(wkopt));
  Tensor work = at::empty({lwork}, self.options());
  auto work_data = work.data_ptr<scalar_t>();

  for (const auto i : c10::irange(batch_size)) {
    scalar_t* self_working_ptr = &self_data[i * self_matrix_stride];
    int* info_lu_working_ptr = &infos_lu_data[i];
    lapackLu<scalar_t>(n, n, self_working_ptr, lda, ipiv_data, info_lu_working_ptr);

    // now compute the actual inverse
    int* info_getri_working_ptr = &infos_getri_data[i];
    lapackGetri<scalar_t>(n, self_working_ptr, lda, ipiv_data, work_data, lwork, info_getri_working_ptr);
  }
#endif
}

Tensor inverse(const Tensor &self) {
  if (self.numel() == 0) {
    return at::empty_like(self);
  }
  return at::linalg_inv(self);
}

Tensor& inverse_out(const Tensor &self, Tensor &result) {
  at::linalg_inv_out(result, self);
  return result;
}

// This is a type dispatching helper function for 'apply_inverse'
Tensor& _linalg_inv_out_helper_cpu(Tensor &result, Tensor& infos_lu, Tensor& infos_getri) {
  // This function calculates the inverse matrix in-place
  // result should be in column major order and contain matrices to invert
  // the content of result is overwritten by 'apply_inverse'
  AT_DISPATCH_FLOATING_AND_COMPLEX_TYPES(result.scalar_type(), "linalg_inv_out_cpu", [&]{
    apply_inverse<scalar_t>(result, infos_lu, infos_getri);
  });
  return result;
}

// Computes the inverse matrix of 'input', it is is saved to 'result' in-place
// LAPACK/MAGMA/cuSOLVER error codes are saved in 'infos' tensors, they are not checked here
static Tensor& linalg_inv_out_info(Tensor& result, Tensor& infos_lu, Tensor& infos_getri, const Tensor& input) {
  squareCheckInputs(input, "linalg.inv");
  checkSameDevice("linalg.inv", result, input);
  checkLinalgCompatibleDtype("linalg.inv", result, input);

  TORCH_INTERNAL_ASSERT_DEBUG_ONLY(infos_lu.scalar_type() == kInt);
  TORCH_INTERNAL_ASSERT_DEBUG_ONLY(infos_getri.scalar_type() == kInt);

  TORCH_INTERNAL_ASSERT_DEBUG_ONLY(infos_lu.device() == input.device());
  TORCH_INTERNAL_ASSERT_DEBUG_ONLY(infos_getri.device() == input.device());

  bool result_input_same_type = (result.scalar_type() == input.scalar_type());
  bool result_equal_expected_shape = result.sizes().equals(input.sizes());
  bool is_batched_column_major = false;
  if (result.dim() >= 2) {
    is_batched_column_major = result.mT().is_contiguous();
  }

  // if result is not empty and not in batched column major format
  bool copy_needed = (result.numel() != 0 && !is_batched_column_major);
  copy_needed |= !result_input_same_type;  // or result does not have the same dtype as input
  copy_needed |= (result.numel() != 0 && !result_equal_expected_shape); // or result does not have the expected shape
  // we have to allocate a temporary tensor

  // similar conditions for infos_lu and infos_getri tensors
  auto expected_info_shape = IntArrayRef(input.sizes().cbegin(), input.sizes().cend() - 2); // input.shape[:-2]
  copy_needed |= (infos_lu.numel() != 0 && !infos_lu.is_contiguous());
  copy_needed |= (infos_lu.numel() != 0 && !(infos_lu.sizes().equals(expected_info_shape)));

  copy_needed |= (infos_getri.numel() != 0 && !infos_getri.is_contiguous());
  copy_needed |= (infos_getri.numel() != 0 && !(infos_getri.sizes().equals(expected_info_shape)));

  if (copy_needed) {
    Tensor result_tmp = at::empty(input.sizes(), input.options());
    result_tmp.transpose_(-2, -1);
    Tensor infos_lu_tmp = at::zeros({expected_info_shape}, input.options().dtype(kInt));
    Tensor infos_getri_tmp = at::zeros({expected_info_shape}, input.options().dtype(kInt));

    result_tmp = linalg_inv_out_info(result_tmp, infos_lu_tmp, infos_getri_tmp, input);

    at::native::resize_output(result, result_tmp.sizes());
    result.copy_(result_tmp);
    at::native::resize_output(infos_lu, infos_lu_tmp.sizes());
    infos_lu.copy_(infos_lu_tmp);
    at::native::resize_output(infos_getri, infos_getri_tmp.sizes());
    infos_getri.copy_(infos_getri_tmp);
    return result;
  }
  // else  use result's storage directly

  // if result has no elements we can modify it
  if (result.numel() == 0) {
    at::native::resize_as_(result, input.mT(), MemoryFormat::Contiguous);
    result.transpose_(-2, -1);
  }

  TORCH_INTERNAL_ASSERT_DEBUG_ONLY(result.sizes().equals(input.sizes()));
  TORCH_INTERNAL_ASSERT_DEBUG_ONLY(result.scalar_type() == input.scalar_type());
  TORCH_INTERNAL_ASSERT_DEBUG_ONLY(result.device() == input.device());

  // result tensor must be in batched column major order (Fortran contiguous)
  TORCH_INTERNAL_ASSERT_DEBUG_ONLY(result.mT().is_contiguous());

  // if info has no elements we can modify it
  if (infos_lu.numel() == 0) {
    infos_lu.resize_(expected_info_shape);
    infos_lu.fill_(0);
  }
  if (infos_getri.numel() == 0) {
    infos_getri.resize_(expected_info_shape);
    infos_getri.fill_(0);
  }

  // info tensors must be contiguous
  TORCH_INTERNAL_ASSERT_DEBUG_ONLY(infos_lu.is_contiguous());
  TORCH_INTERNAL_ASSERT_DEBUG_ONLY(infos_lu.sizes().equals(expected_info_shape));
  TORCH_INTERNAL_ASSERT_DEBUG_ONLY(infos_getri.is_contiguous());
  TORCH_INTERNAL_ASSERT_DEBUG_ONLY(infos_getri.sizes().equals(expected_info_shape));

  // _linalg_inv_out_helper_ (apply_inverse) performs calculations in-place and result must be a copy of input
  result.copy_(input);

  // TODO: Replace this helper with DECLARE/DEFINE_DISPATCH
  result = at::_linalg_inv_out_helper_(result, infos_lu, infos_getri);
  return result;
}

// Computes the inverse matrix of 'input', it is is saved to 'result' in-place
Tensor& linalg_inv_out(const Tensor &input, Tensor &result) {
  auto info_shape = IntArrayRef(input.sizes().cbegin(), input.sizes().cend() - 2); // input.shape[:-2]
  auto infos_lu = at::zeros({info_shape}, input.options().dtype(kInt));
  auto infos_getri = at::zeros({info_shape}, input.options().dtype(kInt));
  result = linalg_inv_out_info(result, infos_lu, infos_getri, input);

  // Now check LAPACK/MAGMA/cuSOLVER error codes
  at::_linalg_check_errors(infos_lu, "linalg.inv", result.dim() == 2);
  at::_linalg_check_errors(infos_getri, "linalg.inv", result.dim() == 2);
  return result;
}

// Computes the inverse matrix of 'input'
Tensor linalg_inv(const Tensor &input) {
  Tensor result, info;
  std::tie(result, info) = at::linalg_inv_ex(input, /*check_errors=*/false);

  // we pass check_errors=false above and do the check here
  // so that the name of the function is correct in the error message
  at::_linalg_check_errors(info, "torch.linalg.inv", input.dim() == 2);
  return result;
}

std::tuple<Tensor&, Tensor&> linalg_inv_ex_out(const Tensor& input, bool check_errors, Tensor& inverse, Tensor& info) {
  squareCheckInputs(input, "linalg.inv_ex");
  ScalarType info_output_type = ScalarType::Int;
  TORCH_CHECK(
      info.scalar_type() == info_output_type,
      "torch.linalg.inv_ex: ",
      "Expected info to have ", info_output_type, " dtype, but got info with dtype ", info.scalar_type());

  // provided `info` tensor is used to save the information about the LU decomposition of `input`
  // in addition current implementation requires a separate tensor
  // for saving the information about the inversion process after the LU decomposition
  auto expected_info_shape = IntArrayRef(input.sizes().cbegin(), input.sizes().cend() - 2); // input.shape[:-2]
  auto info_inversion = at::zeros({expected_info_shape}, input.options().dtype(kInt));

  linalg_inv_out_info(inverse, info, info_inversion, input);

  if (check_errors) {
    at::_linalg_check_errors(info, "torch.linalg.inv_ex", input.dim() == 2);
  }

  return std::tuple<Tensor&, Tensor&>(inverse, info);
}

std::tuple<Tensor, Tensor> linalg_inv_ex(const Tensor& input, bool check_errors) {
  squareCheckInputs(input, "linalg.inv_ex");
  Tensor inverse = at::empty(input.sizes(), input.options(), MemoryFormat::Contiguous);
  inverse.transpose_(-2, -1); // make `inverse` tensor with batched column major format
  auto info_shape = IntArrayRef(input.sizes().cbegin(), input.sizes().cend() - 2); // input.shape[:-2]
  Tensor info = at::zeros({info_shape}, input.options().dtype(kInt));
  std::tie(inverse, info) = at::native::linalg_inv_ex_out(input, check_errors, inverse, info);
  return std::make_tuple(inverse, info);
}

// ~~~~~~~~~~~~~~~~~~~~~~~~~~~~~~ cholesky_solve ~~~~~~~~~~~~~~~~~~~~~~~~~~~~~~~~~

template<typename scalar_t>
static void apply_cholesky_solve(Tensor& b, Tensor& A, bool upper, std::vector<int64_t>& infos) {
#if !AT_BUILD_WITH_LAPACK()
  AT_ERROR("cholesky_solve: LAPACK library not found in compilation");
#else
  char uplo = upper ? 'U' : 'L';

  auto A_data = A.data_ptr<scalar_t>();
  auto b_data = b.data_ptr<scalar_t>();
  auto A_mat_stride = matrixStride(A);
  auto b_mat_stride = matrixStride(b);
  auto batch_size = batchCount(A);
  auto n = A.size(-2);
  auto ldab = std::max<int64_t>(1, n);
  auto nrhs = b.size(-1);

  // NOLINTNEXTLINE(cppcoreguidelines-init-variables)
  int info;
  for (const auto i : c10::irange(batch_size)) {
    scalar_t* A_working_ptr = &A_data[i * A_mat_stride];
    scalar_t* b_working_ptr = &b_data[i * b_mat_stride];
    lapackCholeskySolve<scalar_t>(uplo, n, nrhs, A_working_ptr, ldab, b_working_ptr, ldab, &info);
    infos[i] = info;
    if (info != 0) {
      return;
    }
  }
#endif
}

Tensor _cholesky_solve_helper_cpu(const Tensor& self, const Tensor& A, bool upper) {
  auto self_working_copy = cloneBatchedColumnMajor(self);
  auto A_working_copy = cloneBatchedColumnMajor(A);
  std::vector<int64_t> infos(batchCount(self), 0);
  AT_DISPATCH_FLOATING_AND_COMPLEX_TYPES(self.scalar_type(), "cholesky_solve_cpu", [&]{
    apply_cholesky_solve<scalar_t>(self_working_copy, A_working_copy, upper, infos);
  });

  if (self.dim() > 2) {
    batchCheckErrors(infos, "cholesky_solve_cpu");
  } else {
    singleCheckErrors(infos[0], "cholesky_solve_cpu");
  }
  return self_working_copy;
}

// Supports arbitrary batch dimensions for self and A
Tensor cholesky_solve(const Tensor& self, const Tensor& A, bool upper) {
  TORCH_CHECK(self.dim() >= 2,
           "b should have at least 2 dimensions, but has ", self.dim(), " dimensions instead");
  TORCH_CHECK(A.dim() >= 2,
           "u should have at least 2 dimensions, but has ", A.dim(), " dimensions instead");
  Tensor self_broadcasted, A_broadcasted;
  std::tie(self_broadcasted, A_broadcasted) = _linalg_broadcast_batch_dims(self, A, "cholesky_solve");
  return at::_cholesky_solve_helper(self_broadcasted, A_broadcasted, upper);
}

Tensor& cholesky_solve_out(const Tensor& self, const Tensor& A, bool upper, Tensor& result) {
  checkSameDevice("cholesky_solve", result, self);
  checkLinalgCompatibleDtype("cholesky_solve", result, self);
  Tensor result_tmp = at::cholesky_solve(self, A, upper);
  at::native::resize_output(result, result_tmp.sizes());
  result.copy_(result_tmp);
  return result;
}

// ~~~~~~~~~~~~~~~~~~~~~~~~~~~~~~~~~ cholesky ~~~~~~~~~~~~~~~~~~~~~~~~~~~~~~~~~~~~

DEFINE_DISPATCH(cholesky_stub);

Tensor cholesky(const Tensor &self, bool upper) {
   TORCH_WARN_ONCE(
    "torch.cholesky is deprecated in favor of torch.linalg.cholesky and will be ",
    "removed in a future PyTorch release.\n",
    "L = torch.cholesky(A)\n",
    "should be replaced with\n",
    "L = torch.linalg.cholesky(A)\n",
    "and\n"
    "U = torch.cholesky(A, upper=True)\n",
    "should be replaced with\n",
    "U = torch.linalg.cholesky(A).mH().\n"
    "This transform will produce equivalent results for all valid (symmetric positive definite) inputs."
  );
  if (self.numel() == 0) {
    return at::empty_like(self, LEGACY_CONTIGUOUS_MEMORY_FORMAT);
  }
  squareCheckInputs(self, "cholesky");

  auto raw_cholesky_output = cloneBatchedColumnMajor(self);
  auto info_shape = IntArrayRef(
      self.sizes().cbegin(), self.sizes().cend() - 2); // self.shape[:-2]
  auto info = at::empty({info_shape}, self.options().dtype(kInt));

  // fill the raw_cholesky_output with the result
  cholesky_stub(self.device().type(), raw_cholesky_output, info, upper);

  at::_linalg_check_errors(info, "cholesky", self.dim() == 2);

  if (upper) {
    return raw_cholesky_output.triu_();
  } else {
    return raw_cholesky_output.tril_();
  }
}

Tensor& cholesky_out(const Tensor &self, bool upper, Tensor &result) {
   TORCH_WARN_ONCE(
    "torch.cholesky is deprecated in favor of torch.linalg.cholesky and will be ",
    "removed in a future PyTorch release.\n",
    "L = torch.cholesky(A)\n",
    "should be replaced with\n",
    "L = torch.linalg.cholesky(A)\n",
    "and\n"
    "U = torch.cholesky(A, upper=True)\n",
    "should be replaced with\n",
    "U = torch.linalg.cholesky(A).mH().\n"
    "This transform will produce equivalent results for all valid (symmetric positive definite) inputs."
  );
  checkSameDevice("cholesky", result, self);
  checkLinalgCompatibleDtype("cholesky", result, self);
  Tensor result_tmp = at::cholesky(self, upper);
  at::native::resize_output(result, result_tmp.sizes());
  result.copy_(result_tmp);
  return result;
}

void linalg_cholesky_out_info(const Tensor& input, const Tensor& result, const Tensor& info, bool upper) {
  TORCH_INTERNAL_ASSERT_DEBUG_ONLY(input.dim() >= 2);
  TORCH_INTERNAL_ASSERT_DEBUG_ONLY(input.size(-1) == input.size(-2));

  TORCH_INTERNAL_ASSERT_DEBUG_ONLY(result.scalar_type() == input.scalar_type());
  TORCH_INTERNAL_ASSERT_DEBUG_ONLY(result.device() == input.device());

  TORCH_INTERNAL_ASSERT_DEBUG_ONLY(info.scalar_type() == at::kInt);
  TORCH_INTERNAL_ASSERT_DEBUG_ONLY(info.device() == input.device());

  // if result has no elements we can modify it
  if (result.numel() == 0) {
    at::native::resize_as_(result, input.mT(), MemoryFormat::Contiguous);
    result.transpose_(-2, -1);
  }

  // result tensor must be in batched column major order (Fortran contiguous)
  TORCH_INTERNAL_ASSERT_DEBUG_ONLY(result.mT().is_contiguous());
  TORCH_INTERNAL_ASSERT_DEBUG_ONLY(result.sizes().equals(input.sizes()));

  // cholesky_stub (apply_cholesky) performs calculations in-place and result must be a copy of input
  result.copy_(input);

  // if info has no elements we can modify it
  auto expected_info_shape = IntArrayRef(input.sizes().cbegin(), input.sizes().cend() - 2); // input.shape[:-2]
  if (info.numel() == 0) {
    info.resize_(expected_info_shape);
  }

  // info must be contiguous
  TORCH_INTERNAL_ASSERT_DEBUG_ONLY(info.is_contiguous());
  TORCH_INTERNAL_ASSERT_DEBUG_ONLY(info.sizes().equals(expected_info_shape));
  info.fill_(0);

  cholesky_stub(result.device().type(), result, info, upper);

  if (upper) {
    result.triu_();
  } else {
    result.tril_();
  }
}

std::tuple<Tensor&, Tensor&> linalg_cholesky_ex_out(const Tensor& input, bool upper, bool check_errors, Tensor& L, Tensor& info) {
  squareCheckInputs(input, "linalg.cholesky_ex");
  checkSameDevice("torch.linalg.cholesky_ex", L, input, "L");
  checkLinalgCompatibleDtype("torch.linalg.cholesky_ex", L, input, "L");
  checkSameDevice("torch.linalg.cholesky_ex", info, input, "info");

  // Do not allow type promotion for the `info` tensor, it must be of Int dtype
  // Int is used because current interface to LAPACK and its CUDA implementation use "int" type.
  // https://github.com/pytorch/pytorch/pull/56724#discussion_r618916774
  ScalarType info_output_type = ScalarType::Int;
  TORCH_CHECK(
      info.scalar_type() == info_output_type,
      "torch.linalg.cholesky_ex: ",
      "Expected info to have ", info_output_type, " dtype, but got info with dtype ", info.scalar_type());

  bool L_input_same_type = (L.scalar_type() == input.scalar_type());
  bool L_equal_expected_shape = L.sizes().equals(input.sizes());
  bool is_L_batched_column_major = false;
  if (L.dim() >= 2) {
    is_L_batched_column_major = L.mT().is_contiguous();
  }

  // if L is not empty and not in batched column major format
  bool copy_needed = (L.numel() != 0 && !is_L_batched_column_major);
  copy_needed |= (L.numel() != 0 && !L_equal_expected_shape); // or L does not have the expected shape
  copy_needed |= !L_input_same_type;  // or L does not have the same dtype as input
  // we have to allocate a temporary tensor

  // similar conditions for info tensor
  auto expected_info_shape = IntArrayRef(input.sizes().cbegin(), input.sizes().cend() - 2); // input.shape[:-2]
  copy_needed |= (info.numel() != 0 && !info.is_contiguous());
  copy_needed |= (info.numel() != 0 && !(info.sizes().equals(expected_info_shape))); // or L does not have the expected shape

  if (copy_needed) {
    Tensor L_tmp = at::empty({0}, input.options());
    Tensor info_tmp = at::empty({0}, input.options().dtype(kInt));
    linalg_cholesky_out_info(input, L_tmp, info_tmp, upper);
    at::native::resize_output(L, L_tmp.sizes());
    L.copy_(L_tmp);
    at::native::resize_output(info, info_tmp.sizes());
    info.copy_(info_tmp);
  } else {
    // use "out" tensors' memory directly
    linalg_cholesky_out_info(input, L, info, upper);
  }

  if (check_errors) {
    at::_linalg_check_errors(info, "torch.linalg.cholesky_ex", input.dim() == 2);
  }

  return std::tuple<Tensor&, Tensor&>(L, info);
}

std::tuple<Tensor, Tensor> linalg_cholesky_ex(const Tensor& input, bool upper, bool check_errors) {
  Tensor L = at::empty({0}, input.options());
  Tensor info = at::empty({0}, input.options().dtype(kInt));
  std::tie(L, info) = at::native::linalg_cholesky_ex_out(input, upper, check_errors, L, info);
  return std::make_tuple(L, info);
}

Tensor linalg_cholesky(const Tensor &self, bool upper) {
  Tensor result, info;
  std::tie(result, info) = at::linalg_cholesky_ex(self, upper, /*check_errors=*/false);

  // we pass check_errors=false above and do the check here
  // so that the name of the function is correct in the error message
  at::_linalg_check_errors(info, "torch.linalg_cholesky", self.dim() == 2);
  return result;
}

Tensor& linalg_cholesky_out(const Tensor &self, bool upper, Tensor &result) {
  // linalg_cholesky_ex_outf includes these checks, but we do it here
  // so that the name of the function is correct in the error message
  checkSameDevice("torch.linalg.cholesky", result, self);
  checkLinalgCompatibleDtype("torch.linalg.cholesky", result, self);

  Tensor info = at::empty({0}, self.options().dtype(kInt));
  std::tie(result, info) = at::linalg_cholesky_ex_outf(self, upper, /*check_errors=*/false, result, info);

  // we pass check_errors=false above and do the check here
  // so that the name of the function is correct in the error message
  at::_linalg_check_errors(info, "torch.linalg.cholesky", self.dim() == 2);
  return result;
}

// ~~~~~~~~~~~~~~~~~~~~~~~~~~~~~~~~~ cholesky_inverse ~~~~~~~~~~~~~~~~~~~~~~~~~~~~~~~~~~~~

DEFINE_DISPATCH(cholesky_inverse_stub);

Tensor& cholesky_inverse_out_info(Tensor& result, Tensor& infos, const Tensor& input, bool upper) {
  TORCH_INTERNAL_ASSERT(input.dim() >= 2);
  TORCH_INTERNAL_ASSERT(input.size(-1) == input.size(-2));

  TORCH_INTERNAL_ASSERT(result.scalar_type() == input.scalar_type());
  TORCH_INTERNAL_ASSERT(result.device() == input.device());

  TORCH_INTERNAL_ASSERT(infos.scalar_type() == at::kInt);
  TORCH_INTERNAL_ASSERT(infos.device() == at::kCPU);
  TORCH_INTERNAL_ASSERT(infos.numel() == std::max<int64_t>(1, batchCount(input)));

  // if result has no elements we can modify it
  if (result.numel() == 0) {
    at::native::resize_as_(result, input.mT(), MemoryFormat::Contiguous);
    result.transpose_(-2, -1);
  }

  // result tensor must be in batched column major order (Fortran contiguous)
  TORCH_INTERNAL_ASSERT(result.mT().is_contiguous());
  TORCH_INTERNAL_ASSERT(result.sizes().equals(input.sizes()));

  // cholesky_inverse_stub (apply_cholesky_inverse) performs calculations in-place and result must be a copy of input
  result.copy_(input);

  // infos must be contiguous
  TORCH_INTERNAL_ASSERT(infos.is_contiguous());
  infos.fill_(0);

  result = cholesky_inverse_stub(result.device().type(), result, infos, upper);
  return result;
}

Tensor& cholesky_inverse_out(const Tensor &input, bool upper, Tensor &result) {
  squareCheckInputs(input, "cholesky_inverse");
  checkSameDevice("cholesky_inverse", result, input);
  checkLinalgCompatibleDtype("cholesky_inverse", result, input);

  // MAGMA requires 'infos' to reside in CPU memory, therefore we create 'infos' only on CPU for now.
  auto infos = at::zeros({std::max<int64_t>(1, batchCount(input))}, input.options().dtype(kInt).device(kCPU));

  bool result_input_same_type = (result.scalar_type() == input.scalar_type());
  bool result_equal_expected_shape = result.sizes().equals(input.sizes());
  bool is_batched_column_major = false;
  if (result.dim() >= 2) {
    is_batched_column_major = result.mT().is_contiguous();
  }

  // if result is not empty and not in batched column major format
  bool copy_needed = (result.numel() != 0 && !is_batched_column_major);
  copy_needed |= !result_input_same_type;  // or result does not have the same dtype as input
  copy_needed |= (result.numel() != 0 && !result_equal_expected_shape); // or result does not have the expected shape
  // we have to allocate a temporary tensor
  if (copy_needed) {
    Tensor result_tmp = at::empty({0}, input.options());
    result_tmp = cholesky_inverse_out_info(result_tmp, infos, input, upper);
    at::native::resize_output(result, result_tmp.sizes());
    result.copy_(result_tmp);
  } else {
    // use result's memory directly
    result = cholesky_inverse_out_info(result, infos, input, upper);
  }

  // Now check LAPACK/MAGMA error codes
  at::_linalg_check_errors(infos, "cholesky_inverse", result.dim() == 2);
  return result;
}

Tensor cholesky_inverse(const Tensor &input, bool upper) {
  Tensor result = at::empty({0}, input.options());
  result = at::cholesky_inverse_out(result, input, upper);
  return result;
}

// ~~~~~~~~~~~~~~~~~~~~~~~~~~~~~~~~~~~~ lu_factor ~~~~~~~~~~~~~~~~~~~~~~~~~~~~~~~~~~~~~~~

DEFINE_DISPATCH(lu_factor_stub);

TORCH_IMPL_FUNC(linalg_lu_factor_ex_out)(const Tensor& A,
                                         bool pivot,
                                         bool check_errors,
                                         const Tensor& LU,
                                         const Tensor& pivots,
                                         const Tensor& info) {
  const auto LU_f_contig = LU.transpose(-2, -1).is_contiguous() ;

  if (LU_f_contig && !LU.is_same(A)) {
    LU.copy_(A);
  }
  const auto LU_ = borrow_else_clone(LU_f_contig, LU, A, /*C-contig*/false);

  const auto pivots_contig = pivots.is_contiguous();
  const auto pivots_ = borrow_else_clone(pivots_contig, pivots, pivots, /*C-contig*/true);

  const auto info_contig = info.is_contiguous();
  const auto info_ = borrow_else_clone(info_contig, info, info, /*C-contig*/true);

  lu_factor_stub(A.device().type(), *LU_, *pivots_, *info_, pivot);

  if (!LU_f_contig) {
    LU.copy_(*LU_);
  }
  if (!pivots_contig) {
    pivots.copy_(*pivots_);
  }
  if (!info_contig) {
    info.copy_(*info_);
  }

  if (check_errors) {
    at::_linalg_check_errors(info, "torch.linalg.lu_factor_ex", A.dim() == 2);
  }
}

std::tuple<Tensor&, Tensor&> linalg_lu_factor_out(const Tensor& A, bool pivot, Tensor& LU, Tensor& pivots) {
  auto info = at::empty({0}, A.options().dtype(kInt));
  // We pass check_errors as we want to use lu_factor rather than lu_factor_ex in the errors
  at::linalg_lu_factor_ex_out(LU, pivots, info, A, pivot, /*check_errors=*/false);
  at::_linalg_check_errors(info, "torch.linalg.lu_factor", A.dim() == 2);
  return std::tie(LU, pivots);
}

std::tuple<Tensor, Tensor> linalg_lu_factor(const Tensor& A, bool pivot) {
  Tensor LU, pivots, info;
  std::tie(LU, pivots, info) = at::linalg_lu_factor_ex(A, pivot, /*check_errors=*/false);
  at::_linalg_check_errors(info, "torch.linalg.lu_factor", A.dim() == 2);
  return std::make_tuple(std::move(LU), std::move(pivots));
}

// TODO Deprecate this function in favour of linalg_lu_factor_ex
std::tuple<Tensor, Tensor, Tensor> _lu_with_info(const Tensor& self, bool compute_pivots, bool) {
  return at::linalg_lu_factor_ex(self, compute_pivots, false);
}

// ~~~~~~~~~~~~~~~~~~~~~~~~~~~~~~ triangular_solve ~~~~~~~~~~~~~~~~~~~~~~~~~~~~~~~

DEFINE_DISPATCH(triangular_solve_stub);

/*
Solves the matrix equation 'input' @ 'result' = 'other' for the 'result'.
The result of the computation is saved in-place in 'result' tensor,
'clone_input' will be a copy of 'input',
'infos' is used to store information for possible checks for error,
'upper' controls the portion of input matrix to consider in computations,
'transpose' if true then 'input.mT()' @ 'result' = 'other' is solved,
'unitriangular' if true then the diagonal elements of 'input' are assumed to be 1
and the actual diagonal values are not used.
*/
static void triangular_solve_out_impl(
    const Tensor& result,
    const Tensor& clone_input,
    const Tensor& input,
    const Tensor& other,
    bool upper, bool transpose, bool unitriangular) {
  TORCH_WARN_ONCE(
    "torch.triangular_solve is deprecated in favor of torch.linalg.solve_triangular",
    "and will be removed in a future PyTorch release.\n",
    "torch.linalg.solve_triangular has its arguments reversed and does not return a copy of one of the inputs.\n",
    "X = torch.triangular_solve(B, A).solution\n",
    "should be replaced with\n",
    "X = torch.linalg.solve_triangular(A, B).");
  // These internal asserts make explicit the assumptions in the implementation
  // Error check with the actual error messages are done on the higher level of
  // the hierarchy of calls
  TORCH_INTERNAL_ASSERT_DEBUG_ONLY(input.dim() >= 2);
  TORCH_INTERNAL_ASSERT_DEBUG_ONLY(input.size(-2) == input.size(-1));

  TORCH_INTERNAL_ASSERT_DEBUG_ONLY(input.device() == other.device());
  TORCH_INTERNAL_ASSERT_DEBUG_ONLY(input.device() == result.device());
  TORCH_INTERNAL_ASSERT_DEBUG_ONLY(input.device() == clone_input.device());

  TORCH_INTERNAL_ASSERT_DEBUG_ONLY(input.scalar_type() == other.scalar_type());
  TORCH_INTERNAL_ASSERT_DEBUG_ONLY(input.scalar_type() == result.scalar_type());
  TORCH_INTERNAL_ASSERT_DEBUG_ONLY(input.scalar_type() == clone_input.scalar_type());

  // if 'result' has no elements we can modify it
  if (result.numel() == 0) {
    result.resize_(other.mT().sizes(), MemoryFormat::Contiguous);
    result.transpose_(-2, -1);  // make 'result' to have Fortran contiguous memory layout
  }

  // if 'clone_input' has no elements we can modify it
  if (clone_input.numel() == 0) {
    clone_input.resize_(input.mT().sizes(), MemoryFormat::Contiguous);
    clone_input.transpose_(-2, -1);  // make 'clone_input' to have Fortran contiguous memory layout
  }

  // 'result' and 'clone_input' must be in batched column major order (Fortran contiguous)
  TORCH_INTERNAL_ASSERT_DEBUG_ONLY(result.mT().is_contiguous());
  TORCH_INTERNAL_ASSERT_DEBUG_ONLY(clone_input.mT().is_contiguous());

  // triangular_solve_stub performs calculations in-place
  // 'result' must be a copy of 'other'
  // 'clone_input' must be a copy of 'input'
  TORCH_INTERNAL_ASSERT_DEBUG_ONLY(result.sizes().equals(other.sizes()));
  TORCH_INTERNAL_ASSERT_DEBUG_ONLY(clone_input.sizes().equals(input.sizes()));
  result.copy_(other);
  clone_input.copy_(input);

  triangular_solve_stub(input.device().type(), clone_input, result, /*left=*/true, upper, transpose ? TransposeType::Transpose : TransposeType::NoTranspose, unitriangular);
}

TORCH_IMPL_FUNC(triangular_solve_out)(const Tensor& self, const Tensor& A, bool upper, bool transpose, bool unitriangular, const Tensor& result, const Tensor& clone_A) {
  Tensor self_broadcast, A_broadcast;
  std::tie(self_broadcast, A_broadcast) = _linalg_broadcast_batch_dims(self, A, "triangular_solve");

  bool copy_needed = !result.transpose(-2, -1).is_contiguous();
  copy_needed |= !clone_A.transpose(-2, -1).is_contiguous();

  if (copy_needed) {
    Tensor result_tmp = at::empty({0}, self.options());
    Tensor clone_A_tmp = at::empty({0}, A.options());

    triangular_solve_out_impl(result_tmp, clone_A_tmp, A_broadcast, self_broadcast, upper, transpose, unitriangular);

    result.copy_(result_tmp);
    clone_A.copy_(clone_A_tmp);
  } else {
    triangular_solve_out_impl(result, clone_A, A_broadcast, self_broadcast, upper, transpose, unitriangular);
  }
}

// ~~~~~~~~~~~~~~~~~~~~~~~~~~~~~~~~~~~~ qr ~~~~~~~~~~~~~~~~~~~~~~~~~~~~~~~~~~~~~~~

DEFINE_DISPATCH(geqrf_stub);

static void geqrf_out_helper(const Tensor& input, const Tensor& QR, const Tensor& tau) {
  TORCH_INTERNAL_ASSERT(input.dim() >= 2);

  TORCH_INTERNAL_ASSERT(input.scalar_type() == QR.scalar_type());
  TORCH_INTERNAL_ASSERT(input.device() == QR.device());

  TORCH_INTERNAL_ASSERT(input.scalar_type() == tau.scalar_type());
  TORCH_INTERNAL_ASSERT(input.device() == tau.device());

  // if 'QR' has no elements we can modify it
  if (QR.numel() == 0) {
    QR.resize_as_(input.mT(), MemoryFormat::Contiguous);
    QR.transpose_(-2, -1); // make Fortran-contiguous
  }

  auto expected_batch_tau_shape = IntArrayRef(input.sizes().data(), input.dim() - 2).vec(); // input.shape[:-2]
  expected_batch_tau_shape.push_back(std::min(input.size(-2), input.size(-1)));
  if (tau.numel() == 0) {
    tau.resize_(expected_batch_tau_shape);
  }

  // QR tensor must be in batched column major order (Fortran contiguous)
  TORCH_INTERNAL_ASSERT(QR.mT().is_contiguous());
  TORCH_INTERNAL_ASSERT(QR.sizes().equals(input.sizes()));

  // tau tensor must be contiguous
  TORCH_INTERNAL_ASSERT(tau.is_contiguous());
  TORCH_INTERNAL_ASSERT(tau.sizes().equals(expected_batch_tau_shape));

  // geqrf_stub (apply_geqrf) performs calculations in-place and 'QR' must be a copy of input
  QR.copy_(input);
  geqrf_stub(input.device().type(), QR, tau);
}

std::tuple<Tensor&, Tensor&> geqrf_out(const Tensor& input, Tensor& QR, Tensor& tau) {
  TORCH_CHECK(input.dim() >= 2, "torch.geqrf: input must have at least 2 dimensions.");

  checkSameDevice("torch.geqrf", QR, input, "a"); // 'a' is used in documentation and native_functions.yml
  checkSameDevice("torch.geqrf", tau, input, "tau");
  checkLinalgCompatibleDtype("torch.geqrf", QR, input, "a");
  checkLinalgCompatibleDtype("torch.geqrf", tau, input, "tau");

  bool QR_input_same_type = (QR.scalar_type() == input.scalar_type());
  bool tau_input_same_type = (tau.scalar_type() == input.scalar_type());
  bool QR_equal_expected_shape = QR.sizes().equals(input.sizes());

  auto expected_batch_tau_shape = IntArrayRef(input.sizes().data(), input.dim() - 2).vec(); // input.shape[:-2]
  expected_batch_tau_shape.push_back(std::min(input.size(-2), input.size(-1)));
  bool tau_equal_expected_shape = tau.sizes().equals(expected_batch_tau_shape);

  bool is_batched_column_major = false;
  if (QR.dim() >= 2) {
    is_batched_column_major = QR.mT().is_contiguous();
  }

  // if 'QR' is not empty and not in batched column major format
  bool copy_needed = (QR.numel() != 0 && !is_batched_column_major);
  copy_needed |= (QR.numel() != 0 && !QR_equal_expected_shape); // or 'QR' does not have the expected shape
  copy_needed |= !QR_input_same_type;  // or 'QR' does not have the same dtype as input
  // we have to allocate a temporary tensor

  copy_needed |= (tau.numel() != 0 && !tau.is_contiguous());
  copy_needed |= (tau.numel() != 0 && !tau_equal_expected_shape); // or 'tau' does not have the expected shape
  copy_needed |= !tau_input_same_type;  // or 'tau' does not have the same dtype as input

  if (copy_needed) {
    Tensor QR_tmp = at::empty({0}, input.options());
    Tensor tau_tmp = at::empty({0}, input.options());

    geqrf_out_helper(input, QR_tmp, tau_tmp);

    at::native::resize_output(QR, QR_tmp.sizes());
    QR.copy_(QR_tmp);
    at::native::resize_output(tau, tau_tmp.sizes());
    tau.copy_(tau_tmp);
  } else {
    // use "out" tensors' storage directly
    geqrf_out_helper(input, QR, tau);
  }

  return std::tuple<Tensor&, Tensor&>(QR, tau);
}

std::tuple<Tensor, Tensor> geqrf(const Tensor& input) {
  Tensor QR = at::empty({0}, input.options());
  Tensor tau = at::empty({0}, input.options());
  std::tie(QR, tau) = at::geqrf_outf(input, QR, tau);
  return std::make_tuple(QR, tau);
}

/*
  Computes the QR decomposition using GEQRF and ORGQR operations.
  This is an in-place function and Q, R tensors must have correct shape and be Fortran contiguous.

  Args:
  * `input` - [in] Input tensor for QR decomposition
  * `Q` - [out] Tensor containing the Q matrices of QR decomposition
  * `R` - [out] Tensor containing the R matrices of QR decomposition
  * `compute_q` - controls whether the Q tensor is computed
  * `reduced_mode` - controls the size of Q and R tensors

  For further details, please see the LAPACK documentation for GEQRF and ORGQR.
*/
void linalg_qr_out_helper(const Tensor& input, const Tensor& Q, const Tensor& R, bool compute_q, bool reduced_mode) {

  TORCH_INTERNAL_ASSERT(input.dim() >= 2);

  TORCH_INTERNAL_ASSERT(input.scalar_type() == Q.scalar_type());
  TORCH_INTERNAL_ASSERT(input.device() == Q.device());

  TORCH_INTERNAL_ASSERT(input.scalar_type() == R.scalar_type());
  TORCH_INTERNAL_ASSERT(input.device() == R.device());

  auto m = input.size(-2);
  auto n = input.size(-1);
  auto mn = std::min(m, n);

  // Q must have the expected shape: reduced_mode ? (..., m, min(m, n)) : (..., m, m)
  if (compute_q) {
    auto expected_Q_shape = input.sizes().vec();
    expected_Q_shape.back() = reduced_mode ? mn : m;
    TORCH_INTERNAL_ASSERT(Q.sizes().equals(expected_Q_shape));

    // Q tensor must be in batched column major order (Fortran contiguous)
    TORCH_INTERNAL_ASSERT(Q.mT().is_contiguous());
  }

  // R must have the expected shape: (reduced_mode || !compute_q) ? (..., min(m,n), n) : (..., m, n)
  auto expected_R_shape = input.sizes().vec();
  expected_R_shape.end()[-2] = (reduced_mode || !compute_q) ? mn : m;
  TORCH_INTERNAL_ASSERT(R.sizes().equals(expected_R_shape));

  // R tensor must be in batched column major order (Fortran contiguous)
  TORCH_INTERNAL_ASSERT(R.mT().is_contiguous());

  auto tau_shape = input.sizes().vec();
  tau_shape.pop_back();
  tau_shape.back() = mn;
  Tensor tau = at::empty(tau_shape, input.options());

  // geqrf requires m x n workspace input that is modified in-place
  // if m > n and reduced==true we use Q tensor for storing the result of geqrf operation
  // otherwise R tensor is used
  Tensor QR;
  if (m <= n) {
    QR = R;
  } else { // m > n
    if (compute_q) {
      QR = reduced_mode ? Q : R;
    } else {
      // if m > n and compute_q==false we need to allocate an additional temporary tensor
      QR = at::empty(input.mT().sizes(), input.options());
      QR.transpose_(-2, -1);
    }
  }

  // geqrf_stub (apply_geqrf) performs calculations in-place and 'QR' must be a copy of input
  QR.copy_(input);
  geqrf_stub(input.device().type(), QR, tau);

  // this is for mode='r'
  if (!compute_q) {
    // if m > n we used a temporary tensor to store the result of geqrf
    if (m > n) {
      R.copy_(QR.slice(-2, 0, mn));
    }
    R.triu_();
    return;
  }

  // if Q tensor was used for geqrf copy the result for R from QR
  if (m > n && reduced_mode) {
    R.copy_(Q.slice(-2, 0, n));
  } else {
    Q.slice(-1, 0, n).copy_(R.slice(-1, 0, m));
  }
  R.triu_();

  // Next perform ORGQR for Q using the result from GEQRF
  orgqr_stub(input.device().type(), const_cast<Tensor&>(Q), tau);
}

std::tuple<Tensor, Tensor> _linalg_qr_helper_default(const Tensor& input, c10::string_view mode) {
  bool compute_q, reduced_mode;
  std::tie(compute_q, reduced_mode) = _parse_qr_mode(mode);
  auto m = input.size(-2);
  auto n = input.size(-1);
  auto mn = std::min(m, n);

  // Allocate Q, R tensors with correct shape and memory layout
  Tensor Q;
  if (compute_q) {
    auto Qt_shape = input.sizes().vec();
    Qt_shape.end()[-2] = reduced_mode ? mn : m;
    Qt_shape.end()[-1] = m;
    Q = at::empty(Qt_shape, input.options());
    Q.transpose_(-2, -1); // make 'Q' with Fortran contiguous memory layout
  } else {
    Q = at::empty({0}, input.options());
  }

  auto Rt_shape = input.sizes().vec();
  Rt_shape.end()[-2] = n;
  Rt_shape.end()[-1] = (reduced_mode || !compute_q) ? mn : m;
  Tensor R = at::empty(Rt_shape, input.options());
  R.transpose_(-2, -1); // make 'R' with Fortran contiguous memory layout

  // Now fill Q, R tensors with the result
  linalg_qr_out_helper(input, Q, R, compute_q, reduced_mode);

  return std::make_tuple(Q, R);
}

std::tuple<Tensor,Tensor> linalg_qr(const Tensor& self, c10::string_view mode) {
  TORCH_CHECK(self.dim() >= 2,
              "qr input should have at least 2 dimensions, but has ", self.dim(), " dimensions instead");
  return at::_linalg_qr_helper(self, mode);
}

std::tuple<Tensor&,Tensor&> linalg_qr_out(const Tensor& self, c10::string_view mode, Tensor& Q, Tensor& R) {
  TORCH_CHECK(self.dim() >= 2,
              "torch.linalg.qr: input should have at least 2 dimensions, but has ", self.dim(), " dimensions instead");
  checkSameDevice("torch.linalg.qr", Q, self, "Q");
  checkSameDevice("torch.linalg.qr", R, self, "R");
  checkLinalgCompatibleDtype("torch.linalg.qr", Q, self, "Q");
  checkLinalgCompatibleDtype("torch.linalg.qr", R, self, "R");
  Tensor Q_tmp, R_tmp;
  std::tie(Q_tmp, R_tmp) = at::_linalg_qr_helper(self, mode);
  at::native::resize_output(Q, Q_tmp.sizes());
  Q.copy_(Q_tmp);
  at::native::resize_output(R, R_tmp.sizes());
  R.copy_(R_tmp);
  return std::tuple<Tensor&, Tensor&>(Q, R);
}

std::tuple<Tensor,Tensor> qr(const Tensor& self, bool some) {
  TORCH_WARN_ONCE(
    "torch.qr is deprecated in favor of torch.linalg.qr and will be removed in a future PyTorch release.\n",
    "The boolean parameter 'some' has been replaced with a string parameter 'mode'.\n",
    "Q, R = torch.qr(A, some)\n",
    "should be replaced with\n",
    "Q, R = torch.linalg.qr(A, 'reduced' if some else 'complete')"
  );
  const char* mode = some ? "reduced" : "complete";
  return at::linalg_qr(self, mode);
}

std::tuple<Tensor&,Tensor&> qr_out(const Tensor& self, bool some, Tensor& Q, Tensor& R) {
  TORCH_WARN_ONCE(
    "torch.qr is deprecated in favor of torch.linalg.qr and will be removed in a future PyTorch release.\n",
    "The boolean parameter 'some' has been replaced with a string parameter 'mode'.\n",
    "Q, R = torch.qr(A, some)\n",
    "should be replaced with\n",
    "Q, R = torch.linalg.qr(A, 'reduced' if some else 'complete')"
  );
  const char* mode = some ? "reduced" : "complete";
  return at::linalg_qr_out(Q, R, self, mode);
}

// ~~~~~~~~~~~~~~~~~~~~~~~~~~~~~~~~~~ orgqr ~~~~~~~~~~~~~~~~~~~~~~~~~~~~~~~~~~~~~~

DEFINE_DISPATCH(orgqr_stub);

/*
  The householder_product (orgqr) function allows reconstruction of an orthogonal (or unitary) matrix Q,
  from a sequence of elementary reflectors, such as is produced by the geqrf function.

  Args:
  * `input` - Tensor with the directions of the elementary reflectors below the diagonal.
  * `tau` - Tensor containing the magnitudes of the elementary reflectors.
  * `result` - result Tensor, which will contain the orthogonal (or unitary) matrix Q.

  For further details, please see the LAPACK/MAGMA documentation.
*/
Tensor& householder_product_out_helper(const Tensor& input, const Tensor& tau, Tensor& result) {
  TORCH_INTERNAL_ASSERT(input.dim() >= 2);
  TORCH_INTERNAL_ASSERT(input.size(-2) >= input.size(-1));
  TORCH_INTERNAL_ASSERT(input.size(-1) >= tau.size(-1));

  TORCH_INTERNAL_ASSERT(input.scalar_type() == tau.scalar_type());
  TORCH_INTERNAL_ASSERT(input.device() == tau.device());

  TORCH_INTERNAL_ASSERT(result.scalar_type() == input.scalar_type());
  TORCH_INTERNAL_ASSERT(result.device() == input.device());

  // if result has no elements we can modify it
  if (result.numel() == 0) {
    at::native::resize_as_(result, input.mT(), MemoryFormat::Contiguous);
    result.transpose_(-2, -1);
  }

  // result tensor must be in batched column major order (Fortran contiguous)
  TORCH_INTERNAL_ASSERT(result.mT().is_contiguous());
  TORCH_INTERNAL_ASSERT(result.sizes().equals(input.sizes()));

  // tau tensor must be contiguous
  Tensor tau_ = tau;
  if (!tau.is_contiguous()) {
    tau_ = at::empty(tau.sizes(), tau.options(), MemoryFormat::Contiguous);
    tau_.copy_(tau);
  }

  // orgqr_stub (apply_orgqr) performs calculations in-place and result must be a copy of input
  result.copy_(input);

  result = orgqr_stub(result.device().type(), result, tau_);
  return result;
}

Tensor& linalg_householder_product_out(const Tensor& input, const Tensor& tau, Tensor& result) {
  TORCH_CHECK(input.dim() >= 2, "torch.linalg.householder_product: input must have at least 2 dimensions.");
  TORCH_CHECK(
      input.size(-2) >= input.size(-1),
      "torch.linalg.householder_product: input.shape[-2] must be greater than or equal to input.shape[-1]");
  TORCH_CHECK(
      input.size(-1) >= tau.size(-1),
      "torch.linalg.householder_product: input.shape[-1] must be greater than or equal to tau.shape[-1]");

  TORCH_CHECK(
      input.dim() - tau.dim() == 1,
      "torch.linalg.householder_product: Expected tau to have one dimension less than input, but got tau.ndim equal to ",
      tau.dim(),
      " and input.ndim is equal to ",
      input.dim());
  if (input.dim() > 2) {
    auto expected_batch_tau_shape = IntArrayRef(input.sizes().data(), input.dim() - 2); // input.shape[:-2]
    auto actual_batch_tau_shape = IntArrayRef(tau.sizes().data(), tau.dim() - 1); // tau.shape[:-1]
    TORCH_CHECK(
        actual_batch_tau_shape.equals(expected_batch_tau_shape),
        "torch.linalg.householder_product: Expected batch dimensions of tau to be equal to input.shape[:-2], but got ",
        actual_batch_tau_shape);
  }

  TORCH_CHECK(
      tau.scalar_type() == input.scalar_type(),
      "torch.linalg.householder_product: tau dtype ",
      tau.scalar_type(),
      " does not match input dtype ",
      input.scalar_type());
  checkSameDevice("torch.linalg.householder_product", tau, input, "tau");
  checkSameDevice("torch.linalg.householder_product", result, input);
  checkLinalgCompatibleDtype("torch.linalg.householder_product", result, input);

  // TODO: uncomment the following when passing incorrectly sized 'result' is not allowed
  // if (result.numel() != 0) {
  //   // Resize messes up the strides, so let's not use at::native::resize_output
  //   TORCH_CHECK(result.sizes().equals(input.sizes()),
  //   "result shape ", result.sizes(), " does not match input shape ", input.sizes());
  // }

  bool result_input_same_type = (result.scalar_type() == input.scalar_type());
  bool result_equal_expected_shape = result.sizes().equals(input.sizes());
  bool is_batched_column_major = false;
  if (result.dim() >= 2) {
    is_batched_column_major = result.mT().is_contiguous();
  }

  // if result is not empty and not in batched column major format
  bool copy_needed = (result.numel() != 0 && !is_batched_column_major);
  copy_needed |= !result_input_same_type;  // or result does not have the same dtype as input
  copy_needed |= (result.numel() != 0 && !result_equal_expected_shape); // or result does not have the expected shape
  // we have to allocate a temporary tensor
  if (copy_needed) {
    Tensor result_tmp = at::empty({0}, input.options());
    result_tmp = householder_product_out_helper(input, tau, result_tmp);
    at::native::resize_output(result, result_tmp.sizes());
    result.copy_(result_tmp);
  } else {
    // use result's storage directly
    result = householder_product_out_helper(input, tau, result);
  }

  return result;
}

Tensor linalg_householder_product(const Tensor& input, const Tensor& tau) {
  Tensor result = at::empty({0}, input.options());
  result = at::linalg_householder_product_outf(input, tau, result);
  return result;
}

// torch.orgqr is an alias of torch.linalg.householder_product
// torch.linalg.householder_product is the preferred new function
Tensor& orgqr_out(const Tensor& input, const Tensor& tau, Tensor& result) {
  return at::linalg_householder_product_outf(input, tau, result);
}

Tensor orgqr(const Tensor& input, const Tensor& tau) {
  return at::linalg_householder_product(input, tau);
}

DEFINE_DISPATCH(ormqr_stub);

void ormqr_out_helper(const Tensor& input, const Tensor& tau, const Tensor& other, const Tensor& result, bool left, bool transpose) {
  TORCH_INTERNAL_ASSERT_DEBUG_ONLY(input.dim() >= 2);
  TORCH_INTERNAL_ASSERT_DEBUG_ONLY(other.dim() >= 2);

  TORCH_INTERNAL_ASSERT_DEBUG_ONLY(other.size(left ? -2 : -1) >= tau.size(-1));
  TORCH_INTERNAL_ASSERT_DEBUG_ONLY(other.size(left ? -2 : -1) == input.size(-2));

  TORCH_INTERNAL_ASSERT_DEBUG_ONLY(input.scalar_type() == tau.scalar_type());
  TORCH_INTERNAL_ASSERT_DEBUG_ONLY(input.device() == tau.device());

  TORCH_INTERNAL_ASSERT_DEBUG_ONLY(input.scalar_type() == other.scalar_type());
  TORCH_INTERNAL_ASSERT_DEBUG_ONLY(input.device() == other.device());

  TORCH_INTERNAL_ASSERT_DEBUG_ONLY(result.scalar_type() == input.scalar_type());
  TORCH_INTERNAL_ASSERT_DEBUG_ONLY(result.device() == input.device());

  // if 'result' has no elements we can modify it
  if (result.numel() == 0) {
    at::native::resize_as_(result, other.mT(), MemoryFormat::Contiguous);
    result.transpose_(-2, -1);
  }

  // 'result' tensor must be in batched column major order (Fortran contiguous)
  TORCH_INTERNAL_ASSERT_DEBUG_ONLY(result.mT().is_contiguous());
  TORCH_INTERNAL_ASSERT_DEBUG_ONLY(result.sizes().equals(other.sizes()));

  // 'tau' tensor must be contiguous
  Tensor tau_ = tau;
  if (!tau.is_contiguous()) {
    tau_ = at::empty(tau.sizes(), tau.options(), MemoryFormat::Contiguous);
    tau_.copy_(tau);
  }

  // 'input' tensor must be Fortran contiguous
  Tensor input_ = input;
  if (!input.mT().is_contiguous()) {
    input_ = at::empty(input.mT().sizes(), input.options(), MemoryFormat::Contiguous);
    input_.transpose_(-2, -1);
    input_.copy_(input);
  }

  // ormqr_stub (apply_ormqr) performs calculations in-place and 'result' must be a copy of 'other'
  result.copy_(other);

  ormqr_stub(result.device().type(), input_, tau_, result, left, transpose);
}

Tensor& ormqr_out(const Tensor& input, const Tensor& tau, const Tensor& other, bool left, bool transpose, Tensor& result) {
  TORCH_CHECK(input.dim() >= 2, "torch.ormqr: input must have at least 2 dimensions.");
  TORCH_CHECK(other.dim() >= 2, "torch.ormqr: other must have at least 2 dimensions.");

  int64_t left_size_condition = left ? -2 : -1;
  TORCH_CHECK(
      other.size(left_size_condition) >= tau.size(-1),
      "torch.ormqr: other.shape[",
      left_size_condition,
      "] must be greater than or equal to tau.shape[-1]");

  TORCH_CHECK(
      other.size(left_size_condition) == input.size(-2),
      "torch.ormqr: other.shape[",
      left_size_condition,
      "] must be equal to input.shape[-2]");

  TORCH_CHECK(
      input.dim() - tau.dim() == 1,
      "torch.ormqr: ",
      "Expected tau to have one dimension less than input, but got tau.ndim equal to ",
      tau.dim(),
      " and input.ndim is equal to ",
      input.dim());
  TORCH_CHECK(
      input.dim() == other.dim(),
      "torch.ormqr: ",
      "Expected other to have the same number of dimensions as input, but got other.ndim equal to ",
      other.dim(),
      " and input.ndim is equal to ",
      input.dim());

  if (input.dim() > 2) {
    auto expected_batch_shape = IntArrayRef(input.sizes().data(), input.dim() - 2); // input.shape[:-2]
    auto actual_batch_tau_shape = IntArrayRef(tau.sizes().data(), tau.dim() - 1); // tau.shape[:-1]
    TORCH_CHECK(
        actual_batch_tau_shape.equals(expected_batch_shape),
        "torch.ormqr: Expected batch dimensions of tau to be equal to input.shape[:-2], but got ",
        actual_batch_tau_shape);

    auto actual_batch_other_shape = IntArrayRef(other.sizes().data(), other.dim() - 2); // other.shape[:-2]
    TORCH_CHECK(
        actual_batch_other_shape.equals(expected_batch_shape),
        "torch.ormqr: Expected batch dimensions of other to be equal to input.shape[:-2], but got ",
        actual_batch_other_shape);
  }

  TORCH_CHECK(
      tau.scalar_type() == input.scalar_type(),
      "torch.ormqr: Expected input and tau to have the same dtype, but input has dtype", input.scalar_type(),
      " and tau has dtype ", tau.scalar_type());
  TORCH_CHECK(
      other.scalar_type() == input.scalar_type(),
      "torch.ormqr: Expected input and other to have the same dtype, but input has dtype", input.scalar_type(),
      " and other has dtype ", other.scalar_type());
  TORCH_CHECK(
      result.scalar_type() == input.scalar_type(),
      "torch.ormqr: Expected input and result to have the same dtype, but input has dtype", input.scalar_type(),
      " and result has dtype ", result.scalar_type());

  checkSameDevice("torch.ormqr", tau, input, "tau");
  checkSameDevice("torch.ormqr", other, input, "other");
  checkSameDevice("torch.ormqr", result, input);

  bool result_equal_expected_shape = result.sizes().equals(other.sizes());
  bool is_batched_column_major = false;
  if (result.dim() >= 2) {
    is_batched_column_major = result.mT().is_contiguous();
  }

  // if result is not empty and not in batched column major format
  bool copy_needed = (result.numel() != 0 && !is_batched_column_major);
  copy_needed |= (result.numel() != 0 && !result_equal_expected_shape); // or result does not have the expected shape
  // we have to allocate a temporary tensor
  if (copy_needed) {
    Tensor result_tmp = at::empty({0}, input.options());
    ormqr_out_helper(input, tau, other, result_tmp, left, transpose);
    at::native::resize_output(result, result_tmp.sizes());
    result.copy_(result_tmp);
  } else {
    // use result's storage directly
    ormqr_out_helper(input, tau, other, result, left, transpose);
  }

  return result;
}

Tensor ormqr(const Tensor& input, const Tensor& tau, const Tensor& other, bool left, bool transpose) {
  Tensor result = at::empty({0}, input.options());
  result = at::native::ormqr_out(input, tau, other, left, transpose, result);
  return result;
}

// ~~~~~~~~~~~~~~~~~~~~~~~~~~~~~~~~~~ linalg_eigh ~~~~~~~~~~~~~~~~~~~~~~~~~~~~~~~~

DEFINE_DISPATCH(linalg_eigh_stub);

/*
  Computes eigenvalues and eigenvectors of the tensor 'input'.

  Args:
  * 'input' - input Tensor for eigendecomposition
  * 'values' - Tensor to store computed eigenvalues
  * 'vectors' - Tensor to store computed eigenvectors
  * 'infos' - Tensor to store LAPACK/MAGMA/cuSOLVER error codes
  * 'compute_eigenvectors' - controls whether eigenvectors should be computed
  * 'uplo_str' - controls the portion of input matrix to consider in computations, allowed values are "u", "U", "l", "L"
    "u", "U" - upper triangular portion of the input matrix is used in computations; "l", "L" - lower.
*/
void linalg_eigh_out_info(
    const Tensor& input,
    const Tensor& values,
    const Tensor& vectors,
    const Tensor& infos,
    bool compute_eigenvectors,
    const c10::string_view uplo_str) {
  // These internal asserts make explicit the assumptions in the implementation
  // Error check with the actual error messages are done on the higher level of
  // the hierarchy of calls
  TORCH_INTERNAL_ASSERT_DEBUG_ONLY(input.dim() >= 2);
  TORCH_INTERNAL_ASSERT_DEBUG_ONLY(input.size(-2) == input.size(-1));

  TORCH_INTERNAL_ASSERT_DEBUG_ONLY(input.device() == vectors.device());
  TORCH_INTERNAL_ASSERT_DEBUG_ONLY(input.device() == values.device());

  // eigenvalues are always real-valued
  // NOLINTNEXTLINE(clang-analyzer-deadcode.DeadStores)
  ScalarType real_dtype = toRealValueType(input.scalar_type());
  TORCH_INTERNAL_ASSERT_DEBUG_ONLY(values.scalar_type() == real_dtype);
  TORCH_INTERNAL_ASSERT_DEBUG_ONLY(input.scalar_type() == vectors.scalar_type());

  TORCH_INTERNAL_ASSERT_DEBUG_ONLY(infos.scalar_type() == at::kInt);
  TORCH_INTERNAL_ASSERT_DEBUG_ONLY(infos.device() == input.device());

  // infos can have the shape equal to input.shape[:-2] or (batchCount(input), ), both would work with the current implementation.
  // infos.shape == input.shape[:-2] might be useful in the future for easier checking the error code for the specific matrix
  // in batched input when we would have a user-exposed way to get infos tensor.
  // 1-dimensional tensor of shape (batchCount(input), ) is currently used for the internal implementation everywhere.
  TORCH_INTERNAL_ASSERT_DEBUG_ONLY(infos.numel() == std::max<int64_t>(1, batchCount(input)));
  TORCH_INTERNAL_ASSERT_DEBUG_ONLY(infos.is_contiguous());

  // if 'vectors' has no elements we can modify it
  if (vectors.numel() == 0) {
    vectors.resize_(input.sizes(), MemoryFormat::Contiguous);
    vectors.transpose_(-2, -1);  // make 'vectors' to have Fortran contiguous memory layout
  }

  // if 'values' has no elements we can modify it
  auto values_shape = IntArrayRef(input.sizes().data(), input.dim()-1);  // input.shape[:-1]
  if (values.numel() == 0) {
    values.resize_(values_shape, MemoryFormat::Contiguous);
  }

  // 'vectors' must be in batched column major order (Fortran contiguous)
  TORCH_INTERNAL_ASSERT_DEBUG_ONLY(vectors.mT().is_contiguous());
  TORCH_INTERNAL_ASSERT_DEBUG_ONLY(vectors.sizes().equals(input.sizes()));

  // 'values' must be contiguous
  TORCH_INTERNAL_ASSERT_DEBUG_ONLY(values.is_contiguous());
  TORCH_INTERNAL_ASSERT_DEBUG_ONLY(values.sizes().equals(values_shape));

  // linalg_eigh_stub performs calculations in-place and 'vectors' must be a copy of 'input'
  vectors.copy_(input);

  // NOLINTNEXTLINE(cppcoreguidelines-narrowing-conversions,bugprone-narrowing-conversions)
  char uplo = std::toupper(uplo_str[0]);
  bool upper = (uplo == 'U');

  linalg_eigh_stub(input.device().type(), values, vectors, infos, upper, compute_eigenvectors);
}

std::tuple<Tensor, Tensor> linalg_eigh(const Tensor& input, c10::string_view uplo) {
  squareCheckInputs(input, "linalg.eigh");
  checkUplo(uplo);
  ScalarType real_dtype = toRealValueType(input.scalar_type());
  Tensor values = at::empty({0}, input.options().dtype(real_dtype));
  Tensor vectors = at::empty({0}, input.options());
  Tensor infos = at::zeros({std::max<int64_t>(1, batchCount(input))}, input.options().dtype(kInt));

  linalg_eigh_out_info(input, values, vectors, infos, true, uplo);
  at::_linalg_check_errors(infos, "torch.linalg.eigh", input.dim() == 2);
  return std::tuple<Tensor, Tensor>(values, vectors);
}

// TODO: it's possible to make the _out variant to be a primal function and implement linalg_eigh on top of _out
// TODO: implement _out variant avoiding copy and using already allocated storage directly
std::tuple<Tensor&, Tensor&> linalg_eigh_out(const Tensor& input, c10::string_view uplo, Tensor& eigvals, Tensor& eigvecs) {
  checkLinalgCompatibleDtype("torch.linalg.eigh", eigvecs, input, "eigenvectors");

  // eigenvalues are always real-valued here
  ScalarType real_dtype = toRealValueType(input.scalar_type());
  checkLinalgCompatibleDtype("torch.linalg.eigh", eigvals.scalar_type(), real_dtype, "eigenvalues");

  Tensor eigvals_tmp, eigvecs_tmp;
  std::tie(eigvals_tmp, eigvecs_tmp) = at::linalg_eigh(input, uplo);

  at::native::resize_output(eigvals, eigvals_tmp.sizes());
  eigvals.copy_(eigvals_tmp);
  at::native::resize_output(eigvecs, eigvecs_tmp.sizes());
  eigvecs.copy_(eigvecs_tmp);

  return std::tuple<Tensor&, Tensor&>(eigvals, eigvecs);
}

Tensor linalg_eigvalsh(const Tensor& input, c10::string_view uplo) {
  // if input requires grad we must compute the eigenvectors to make this function differentiable
  // the eigenvectors are not exposed to the user
  if (_requires_fw_or_bw_grad(input)) {
    Tensor values;
    std::tie(values, std::ignore) = at::linalg_eigh(input, uplo);
    return values;
  }

  ScalarType real_dtype = toRealValueType(input.scalar_type());
  Tensor values = at::empty({0}, input.options().dtype(real_dtype));
  values = at::linalg_eigvalsh_outf(input, uplo, values);
  return values;
}

Tensor& linalg_eigvalsh_out(const Tensor& input, c10::string_view uplo, Tensor& result) {
  ScalarType real_dtype = toRealValueType(input.scalar_type());
  checkLinalgCompatibleDtype("torch.linalg.eigvalsh", result.scalar_type(), real_dtype);

  squareCheckInputs(input, "linalg.eigvalsh");
  checkUplo(uplo);

  auto expected_result_shape = IntArrayRef(input.sizes().data(), input.dim()-1);  // input.shape[:-1]
  bool result_equal_expected_shape = result.sizes().equals(expected_result_shape);
  bool expected_result_type = (result.scalar_type() == real_dtype);
  bool copy_needed = !expected_result_type;
  copy_needed |= (result.numel() != 0 && !result_equal_expected_shape);
  copy_needed |= (result.numel() != 0 && !result.is_contiguous());

  Tensor vectors = at::empty({0}, input.options());
  Tensor infos = at::zeros({std::max<int64_t>(1, batchCount(input))}, input.options().dtype(kInt));

  if (copy_needed) { // we have to allocate a temporary tensor
    Tensor result_tmp = at::empty({expected_result_shape}, input.options().dtype(real_dtype));
    linalg_eigh_out_info(input, result_tmp, vectors, infos, /*compute_eigenvectors=*/false, uplo);
    at::native::resize_output(result, result_tmp.sizes());
    result.copy_(result_tmp);
  } else {
    // else use the provided output storage directly
    linalg_eigh_out_info(input, result, vectors, infos, /*compute_eigenvectors=*/false, uplo);
  }

  at::_linalg_check_errors(infos, "torch.linalg.eigvalsh", input.dim() == 2);
  return result;
}

// ~~~~~~~~~~~~~~~~~~~~~~~~~~~~~~~~~~ symeig ~~~~~~~~~~~~~~~~~~~~~~~~~~~~~~~~~~~~~

template <typename scalar_t>
static void apply_symeig(Tensor& self, Tensor& eigvals, bool eigenvectors, bool upper, std::vector<int64_t>& infos) {
#if !AT_BUILD_WITH_LAPACK()
  AT_ERROR("symeig: LAPACK library not found in compilation");
#else
  using value_t = typename c10::scalar_value_type<scalar_t>::type;
  auto self_data = self.data_ptr<scalar_t>();
  auto eigvals_data = eigvals.data_ptr<value_t>();
  auto self_matrix_stride = matrixStride(self);
  auto eigvals_stride = eigvals.size(-1);
  auto batch_size = batchCount(self);
  auto n = self.size(-1);

  char uplo = upper ? 'U' : 'L';
  char jobz = eigenvectors ? 'V' : 'N';

  // NOLINTNEXTLINE(cppcoreguidelines-init-variables)
  int info;
  // Run once, first to get the optimum work size.
  // Since we deal with batches of matrices with the same dimensions, doing this outside
  // the loop saves (batch_size - 1) workspace queries which would provide the same result
  // and (batch_size - 1) calls to allocate and deallocate workspace using at::empty()
  int lwork = -1;
  scalar_t wkopt;

  Tensor rwork;
  value_t* rwork_data = nullptr;
  if (isComplexType(at::typeMetaToScalarType(self.dtype()))) {
    int64_t lrwork = std::max(int64_t(1), 3 * n - 2);
    ScalarType dtype = toRealValueType(typeMetaToScalarType(self.dtype()));
    rwork = at::empty({lrwork}, self.options().dtype(dtype));
    rwork_data = rwork.data_ptr<value_t>();
  }

  lapackSymeig<scalar_t, value_t>(jobz, uplo, n, self_data, n, eigvals_data, &wkopt, lwork, rwork_data, &info);
  lwork = std::max<int>(1, real_impl<scalar_t, value_t>(wkopt));
  Tensor work = at::empty({lwork}, self.options());

  for (const auto i : c10::irange(batch_size)) {
    scalar_t* self_working_ptr = &self_data[i * self_matrix_stride];
    value_t* eigvals_working_ptr = &eigvals_data[i * eigvals_stride];

    // now compute the eigenvalues and the eigenvectors (optionally)
    lapackSymeig<scalar_t, value_t>(jobz, uplo, n, self_working_ptr, n, eigvals_working_ptr, work.data_ptr<scalar_t>(), lwork, rwork_data, &info);
    infos[i] = info;
    if (info != 0) {
      return;
    }
  }
#endif
}

std::tuple<Tensor, Tensor> _symeig_helper_cpu(const Tensor& self, bool eigenvectors, bool upper) {
  std::vector<int64_t> infos(batchCount(self), 0);

  auto self_sizes = self.sizes().vec();
  self_sizes.pop_back();
  ScalarType dtype = toRealValueType(typeMetaToScalarType(self.dtype()));
  auto eigvals = at::empty(self_sizes, self.options().dtype(dtype));

  if (self.numel() == 0) {
    return std::tuple<Tensor, Tensor>(eigvals, at::empty_like(self, LEGACY_CONTIGUOUS_MEMORY_FORMAT));
  }

  auto self_working_copy = cloneBatchedColumnMajor(self);
  AT_DISPATCH_FLOATING_AND_COMPLEX_TYPES(self.scalar_type(), "symeig_cpu", [&]{
    apply_symeig<scalar_t>(self_working_copy, eigvals, eigenvectors, upper, infos);
  });

  if (self.dim() > 2) {
    batchCheckErrors(infos, "symeig_cpu");
  } else {
    singleCheckErrors(infos[0], "symeig_cpu");
  }
  if (eigenvectors) {
    return std::tuple<Tensor, Tensor>(eigvals, self_working_copy);
  } else {
    return std::tuple<Tensor, Tensor>(eigvals, at::empty({0}, self.options()));
  }
}

std::tuple<Tensor, Tensor> symeig(const Tensor& self, bool eigenvectors, bool upper) {
  TORCH_WARN_ONCE(
    "torch.symeig is deprecated in favor of torch.linalg.eigh and will be removed in a future ",
    "PyTorch release.\n",
    "The default behavior has changed from using the upper triangular portion of the matrix by default ",
    "to using the lower triangular portion.\n",
    "L, _ = torch.symeig(A, upper=upper)\n",
    "should be replaced with\n",
    "L = torch.linalg.eigvalsh(A, UPLO='U' if upper else 'L')\n",
    "and\n",
    "L, V = torch.symeig(A, eigenvectors=True)\n"
    "should be replaced with\n",
    "L, V = torch.linalg.eigh(A, UPLO='U' if upper else 'L')"
  );
  squareCheckInputs(self, "linalg.symeig");
  return at::_symeig_helper(self, eigenvectors, upper);
}

std::tuple<Tensor&, Tensor&> symeig_out(const Tensor& self, bool eigenvectors, bool upper, Tensor& vals, Tensor& vecs) {
  TORCH_WARN_ONCE(
    "torch.symeig is deprecated in favor of torch.linalg.eigh and will be removed in a future ",
    "PyTorch release.\n",
    "The default behavior has changed from using the upper triangular portion of the matrix by default ",
    "to using the lower triangular portion.\n",
    "L, _ = torch.symeig(A, upper=upper)\n",
    "should be replaced with\n",
    "L = torch.linalg.eigvalsh(A, UPLO='U' if upper else 'L')\n",
    "and\n",
    "L, V = torch.symeig(A, eigenvectors=True)\n"
    "should be replaced with\n",
    "L, V = torch.linalg.eigh(A, UPLO='U' if upper else 'L')"
  );
  checkSameDevice("symeig", vals, self, "eigenvalues");
  checkSameDevice("symeig", vecs, self, "eigenvectors");
  checkLinalgCompatibleDtype("symeig", vecs, self, "eigenvectors");
  // eigenvalues are always real-valued here
  ScalarType real_dtype = toRealValueType(self.scalar_type());
  checkLinalgCompatibleDtype("symeig", vals.scalar_type(), real_dtype, "eigenvalues");

  Tensor vals_tmp, vecs_tmp;
  std::tie(vals_tmp, vecs_tmp) = at::symeig(self, eigenvectors, upper);

  at::native::resize_output(vals, vals_tmp.sizes());
  at::native::resize_output(vecs, vecs_tmp.sizes());
  vals.copy_(vals_tmp);
  vecs.copy_(vecs_tmp);
  return std::tuple<Tensor&, Tensor&>(vals, vecs);
}

// ~~~~~~~~~~~~~~~~~~~~~~~~~~~~~~~~~~~~ linalg_eig ~~~~~~~~~~~~~~~~~~~~~~~~~~~~~~~

// This function returns complex-valued eigenvectors that is obtained from LAPACK GEEV's real-valued output
// This function is also used for the MAGMA path because intermediate MAGMA's results live on CPU
template <typename scalar_t>
static void linalg_eig_make_complex_eigenvectors_impl(Tensor& result, const Tensor& complex_values, const Tensor& real_vectors) {
  // From GEEV documentation:
  // Complex conjugate pairs of eigenvalues appear consecutively with the eigenvalue having the positive imaginary part first
  // If the j-th eigenvalue is real, then v(j) = VR(:,j), the j-th column of VR.
  // If the j-th and (j+1)-st eigenvalues form a complex conjugate pair, then v(j) = VR(:,j) + i*VR(:,j+1) and v(j+1) = VR(:,j) - i*VR(:,j+1).

  auto batch_size = batchCount(real_vectors);
  auto n = real_vectors.size(-1);
  auto matrix_stride = matrixStride(real_vectors);

  auto result_data = result.data_ptr<c10::complex<scalar_t>>();
  auto real_vectors_data = real_vectors.data_ptr<scalar_t>();
  auto values_data = complex_values.data_ptr<c10::complex<scalar_t>>();

  for (auto b = decltype(batch_size){0}; b < batch_size; b++) {
    scalar_t* vecs = &real_vectors_data[b * matrix_stride];
    c10::complex<scalar_t>* res = &result_data[b * matrix_stride];
    c10::complex<scalar_t>* vals = &values_data[b * n];
    for (auto j = decltype(n){0}; j < n; j++) {
      if (vals[j].imag() == 0.0) {  // eigenvalue is real, then v(j) = VR(:,j)
        for (auto i = decltype(n){0}; i < n; i++) {
          res[j * n + i] = c10::complex<scalar_t>(vecs[j * n + i], 0);
        }
      } else {
        for (auto i = decltype(n){0}; i < n; i++) {
          res[j * n + i] = c10::complex<scalar_t>(vecs[j * n + i],  vecs[(j+1) * n + i]);      // v(j)   = VR(:,j) + i*VR(:,j+1)
          res[(j+1) * n + i] = c10::complex<scalar_t>(vecs[j * n + i], -vecs[(j+1) * n + i]);  // v(j+1) = VR(:,j) - i*VR(:,j+1)
        }
        j++;
      }
    }
  }
}

static Tensor& linalg_eig_make_complex_eigenvectors(Tensor& complex_vectors, const Tensor& complex_values, const Tensor& real_vectors) {
  // These asserts make explicit the requirements on tensors for 'linalg_eig_make_complex_eigenvectors_impl'
  TORCH_INTERNAL_ASSERT_DEBUG_ONLY(complex_vectors.device() == at::kCPU);
  TORCH_INTERNAL_ASSERT_DEBUG_ONLY(complex_values.device() == at::kCPU);
  TORCH_INTERNAL_ASSERT_DEBUG_ONLY(real_vectors.device() == at::kCPU);

  TORCH_INTERNAL_ASSERT_DEBUG_ONLY(complex_vectors.is_complex());
  TORCH_INTERNAL_ASSERT_DEBUG_ONLY(complex_values.is_complex());
  TORCH_INTERNAL_ASSERT_DEBUG_ONLY(real_vectors.is_floating_point());

  TORCH_INTERNAL_ASSERT_DEBUG_ONLY(complex_vectors.mT().is_contiguous());
  TORCH_INTERNAL_ASSERT_DEBUG_ONLY(complex_values.is_contiguous());
  TORCH_INTERNAL_ASSERT_DEBUG_ONLY(real_vectors.mT().is_contiguous());

  AT_DISPATCH_FLOATING_TYPES(real_vectors.scalar_type(), "linalg_eig_make_complex_vector", [&]{
    linalg_eig_make_complex_eigenvectors_impl<scalar_t>(complex_vectors, complex_values, real_vectors);
  });
  return complex_vectors;
}

DEFINE_DISPATCH(linalg_eig_stub);

std::tuple<Tensor&, Tensor&> linalg_eig_out_info(const Tensor& input, Tensor& values, Tensor& vectors, Tensor& infos, bool compute_eigenvectors) {
  // MAGMA doesn't have GPU interface for GEEV routine, it requires inputs to be on CPU
  // therefore we create all intermediate tensors on CPU
  auto options = input.options().device(at::kCPU);

  // These internal asserts make explicit the assumptions in the implementation
  // Error check with the actual error messages are done on the higher level of the hierarchy of calls
  TORCH_INTERNAL_ASSERT_DEBUG_ONLY(input.dim() >= 2);
  TORCH_INTERNAL_ASSERT_DEBUG_ONLY(input.size(-2) == input.size(-1));

  // for real-valued 'input', eigenvalues can be real-valued or complex-valued
  TORCH_INTERNAL_ASSERT_DEBUG_ONLY((toComplexType(input.scalar_type()) == values.scalar_type()) || (input.scalar_type() == values.scalar_type()));
  TORCH_INTERNAL_ASSERT_DEBUG_ONLY(values.device() == at::kCPU);

  // for real-valued 'input', eigenvectors can be real-valued or complex-valued
  if (compute_eigenvectors) {
    TORCH_INTERNAL_ASSERT_DEBUG_ONLY((toComplexType(input.scalar_type()) == vectors.scalar_type()) || (input.scalar_type() == vectors.scalar_type()));
    TORCH_INTERNAL_ASSERT_DEBUG_ONLY(vectors.device() == at::kCPU);
  }

  TORCH_INTERNAL_ASSERT_DEBUG_ONLY(infos.scalar_type() == at::kInt);
  TORCH_INTERNAL_ASSERT_DEBUG_ONLY(infos.device() == at::kCPU);
  TORCH_INTERNAL_ASSERT_DEBUG_ONLY(infos.numel() == std::max<int64_t>(1, batchCount(input)));
  TORCH_INTERNAL_ASSERT_DEBUG_ONLY(infos.is_contiguous());

  // if 'vectors' has no elements we can modify it
  if (vectors.numel() == 0 && compute_eigenvectors) {
    vectors.resize_(input.sizes(), MemoryFormat::Contiguous);
    vectors.transpose_(-2, -1);  // make 'vectors' to have Fortran contiguous memory layout
  }

  // if 'values' has no elements we can modify it
  auto values_shape = IntArrayRef(input.sizes().data(), input.dim()-1);  // input.shape[:-1]
  if (values.numel() == 0) {
    values.resize_(values_shape, MemoryFormat::Contiguous);
  }

  // 'vectors' must be in batched column major order (Fortran contiguous)
  if (compute_eigenvectors) {
    TORCH_INTERNAL_ASSERT_DEBUG_ONLY(vectors.mT().is_contiguous());
    TORCH_INTERNAL_ASSERT_DEBUG_ONLY(vectors.sizes().equals(input.sizes()));
  }

  // 'values' must be contiguous
  TORCH_INTERNAL_ASSERT_DEBUG_ONLY(values.is_contiguous());
  TORCH_INTERNAL_ASSERT_DEBUG_ONLY(values.sizes().equals(values_shape));

  // if 'input' is complex then use 'values' directly else create a temporary to hold the real and imaginary parts
  // and then use at::complex_out
  Tensor real_imag_values = values;

  // if 'input' is complex then use 'vectors' directly else maybe create a temporary to hold real vectors
  // and then use linalg_eig_make_complex_eigenvectors
  Tensor maybe_complex_vectors = vectors;
  if (!input.is_complex()) {
    // first n elements to hold the real portion of the output and the last n elements to hold the imaginary portion
    auto real_imag_shape = IntArrayRef(input.sizes().data(), input.dim()-2).vec();  // input.shape[:-2]
    real_imag_shape.push_back(input.size(-1) * 2);
    real_imag_values = at::empty(real_imag_shape, options, MemoryFormat::Contiguous);

    // linalg_eig_stub expects real-valued tensor to store eigenvectors
    // output of linalg_eig_stub need to be post-processed later to produce complex-valued eigenvectors
    // we do this post-processing only if 'vectors' is complex-valued
    // otherwise storage of 'vectors' is used directly
    if (vectors.is_complex() && compute_eigenvectors) {
      maybe_complex_vectors = at::empty(input.sizes(), options, MemoryFormat::Contiguous);
      maybe_complex_vectors.transpose_(-2, -1);  // make 'maybe_complex_vectors' to have Fortran contiguous memory layout
    }
  }

  // MAGMA uses a hybrid CPU-GPU algorithm that performs well only for large matrices
  // See: https://github.com/pytorch/pytorch/pull/52491#issuecomment-795685687
  // Here we call CPU path for matrices smaller than 2048x2048
  // that should be in general significantly faster than calling MAGMA
  if (input.size(-1) <= 2048) {
    linalg_eig_stub(at::kCPU, real_imag_values, maybe_complex_vectors, infos, input.to(kCPU), compute_eigenvectors);
  } else {
    linalg_eig_stub(input.device().type(), real_imag_values, maybe_complex_vectors, infos, input, compute_eigenvectors);
  }

  // if input is not complex we need to do some post-processing
  if (!input.is_complex()) {
    // extract real and imaginary parts of the output
    auto real_values = real_imag_values.slice(/*dim=*/-1, /*start=*/0, /*end*/input.size(-1));
    auto imag_values = real_imag_values.slice(/*dim=*/-1, /*start=*/input.size(-1));

    // if the imaginary part is zero we don't need to do anything
    bool is_zero_imag = at::all(imag_values == 0.0).item().toBool();
    if (is_zero_imag) {
      values.copy_(real_values);
      if (compute_eigenvectors) {
        vectors.copy_(maybe_complex_vectors);  // does nothing for !vectors.is_complex() because vectors.is_same(maybe_complex_vectors) == true
      }
      return std::tuple<Tensor&, Tensor&>(values, vectors);
    }

    if (values.is_complex()) {
      values = at::complex_out(values, real_values, imag_values);
    } else {
      TORCH_CHECK(false, "torch.linalg.eig: imaginary part of eigenvalues is non-zero, can't safely cast eigenvalues to non-complex dtype.")
    }
    if (compute_eigenvectors) {
      if (vectors.is_complex()) {
          vectors = linalg_eig_make_complex_eigenvectors(vectors, values, maybe_complex_vectors);
      } else {
        TORCH_CHECK(false, "torch.linalg.eig: imaginary part of eigenvectors is non-zero, can't safely cast eigenvectors to non-complex dtype.")
      }
    }
  }

  return std::tuple<Tensor&, Tensor&>(values, vectors);
}

std::tuple<Tensor&, Tensor&> linalg_eig_out(const Tensor& input, Tensor& values, Tensor& vectors) {
  TORCH_CHECK(input.isfinite().all().item<bool>(), "torch.linalg.eig: input tensor should not contain infs or NaNs.");
  squareCheckInputs(input, "linalg.eig");

  // unlike NumPy for real-valued inputs the output is always complex-valued
  checkLinalgCompatibleDtype("torch.linalg.eig", values.scalar_type(), toComplexType(input.scalar_type()), "eigenvalues");
  checkLinalgCompatibleDtype("torch.linalg.eig", vectors.scalar_type(), toComplexType(input.scalar_type()), "eigenvectors");
  checkSameDevice("torch.linalg.eig", values, input, "eigenvalues");
  checkSameDevice("torch.linalg.eig", vectors, input, "eigenvectors");

  // MAGMA doesn't have GPU interface for GEEV routine, it requires inputs to be on CPU
  auto options = input.options().device(at::kCPU);
  auto infos = at::zeros({std::max<int64_t>(1, batchCount(input))}, options.dtype(kInt));

  // if result is not empty and not in batched column major format we have to allocate a temporary tensor
  bool is_batched_column_major = false;
  if (vectors.dim() >= 2) {
    is_batched_column_major = vectors.mT().is_contiguous();
  }

  bool values_expected_type = (values.scalar_type() == toComplexType(input.scalar_type()));
  bool vectors_expected_type = (vectors.scalar_type() == toComplexType(input.scalar_type()));

  auto expected_values_shape = IntArrayRef(input.sizes().data(), input.dim()-1);  // input.shape[:-1]
  bool values_equal_expected_shape = values.sizes().equals(expected_values_shape);
  bool vectors_equal_expected_shape = vectors.sizes().equals(input.sizes());

  // if result is not empty and not in batched column major format
  bool values_tmp_needed = (values.numel() != 0 && !values.is_contiguous());
  bool vectors_tmp_needed = (vectors.numel() != 0 && !is_batched_column_major);
  // or result does not have the expected shape
  values_tmp_needed |= (values.numel() != 0 && !values_equal_expected_shape);
  vectors_tmp_needed |= (vectors.numel() != 0 && !vectors_equal_expected_shape);
  // or result does not have the expected dtype
  values_tmp_needed |= !values_expected_type;
  vectors_tmp_needed |= !vectors_expected_type;
  // we will allocate a temporary tensor and do the copy

  // because MAGMA's GEEV takes CPU inputs and returns CPU outputs
  // "out" tensors that are on GPU device can't be used directly
  values_tmp_needed |= values.is_cuda();
  vectors_tmp_needed |= vectors.is_cuda();

  // determine the appropriate scalar_type for the temporary tensors
  ScalarType values_type = input.scalar_type();
  ScalarType vectors_type = input.scalar_type();
  if (!input.is_complex()) {
    // for real-valued input we can have either real- or complex-valued output
    ScalarType input_complex_dtype = toComplexType(input.scalar_type());
    values_type = values.is_complex() ? input_complex_dtype : values_type;
    vectors_type = vectors.is_complex() ? input_complex_dtype : vectors_type;
  }

  if (values_tmp_needed && vectors_tmp_needed) {
    Tensor values_tmp = at::empty({0}, options.dtype(values_type));
    Tensor vectors_tmp = at::empty({0}, options.dtype(vectors_type));
    std::tie(values_tmp, vectors_tmp) = linalg_eig_out_info(input, values_tmp, vectors_tmp, infos, true);
    at::native::resize_output(values, values_tmp.sizes());
    values.copy_(values_tmp);
    at::native::resize_output(vectors, vectors_tmp.sizes());
    vectors.copy_(vectors_tmp);
  } else if (!values_tmp_needed && vectors_tmp_needed) {
    // use 'values' storage directly
    Tensor vectors_tmp = at::empty({0}, options.dtype(vectors_type));
    std::tie(values, vectors_tmp) = linalg_eig_out_info(input, values, vectors_tmp, infos, true);
    at::native::resize_output(vectors, vectors_tmp.sizes());
    vectors.copy_(vectors_tmp);
  } else if (values_tmp_needed && !vectors_tmp_needed) {
    // use 'vectors' storage directly
    Tensor values_tmp = at::empty({0}, options.dtype(values_type));
    std::tie(values_tmp, vectors) = linalg_eig_out_info(input, values_tmp, vectors, infos, true);
    at::native::resize_output(values, values_tmp.sizes());
    values.copy_(values_tmp);
  } else {
    // use 'values' and 'vectors' storage directly
    std::tie(values, vectors) = linalg_eig_out_info(input, values, vectors, infos, true);
  }

  // Now check LAPACK/MAGMA error codes
  at::_linalg_check_errors(infos, "torch.linalg.eig", input.dim() == 2);
  return std::tuple<Tensor&, Tensor&>(values, vectors);
}

std::tuple<Tensor, Tensor> linalg_eig(const Tensor& input) {
  ScalarType complex_dtype = toComplexType(input.scalar_type());
  Tensor values = at::empty({0}, input.options().dtype(complex_dtype));
  Tensor vectors = at::empty({0}, input.options().dtype(complex_dtype));

  at::linalg_eig_outf(input, values, vectors);

  return std::tuple<Tensor, Tensor>(values, vectors);
}

Tensor& linalg_eigvals_out(const Tensor& input, Tensor& values) {
  squareCheckInputs(input, "linalg.eigvals");

  // unlike NumPy for real-valued inputs the output is always complex-valued
  checkLinalgCompatibleDtype("torch.linalg.eigvals", values.scalar_type(), toComplexType(input.scalar_type()), "eigenvalues");
  checkSameDevice("torch.linalg.eigvals", values, input, "eigenvalues");

  // MAGMA doesn't have GPU interface for GEEV routine, it requires inputs to be on CPU
  auto options = input.options().device(at::kCPU);
  auto infos = at::zeros({std::max<int64_t>(1, batchCount(input))}, options.dtype(kInt));

  bool values_expected_type = (values.scalar_type() == toComplexType(input.scalar_type()));

  auto expected_values_shape = IntArrayRef(input.sizes().data(), input.dim()-1);  // input.shape[:-1]
  bool values_equal_expected_shape = values.sizes().equals(expected_values_shape);

  // if result is not empty and not in batched column major format
  bool values_tmp_needed = (values.numel() != 0 && !values.is_contiguous());
  // or result does not have the expected shape
  values_tmp_needed |= (values.numel() != 0 && !values_equal_expected_shape);
  // or result does not have the expected dtype
  values_tmp_needed |= !values_expected_type;
  // we will allocate a temporary tensor and do the copy

  // because MAGMA's GEEV takes CPU inputs and returns CPU outputs
  // 'values' tensor that is on GPU device can't be used directly
  values_tmp_needed |= values.is_cuda();

  // determine the appropriate scalar_type for the temporary tensors
  ScalarType values_type = input.scalar_type();
  if (!input.is_complex()) {
    // for real-valued input we can have either real- or complex-valued output
    ScalarType input_complex_dtype = toComplexType(input.scalar_type());
    values_type = values.is_complex() ? input_complex_dtype : values_type;
  }

  Tensor vectors;
  if (values_tmp_needed) {
    Tensor values_tmp = at::empty({0}, options.dtype(values_type));
    std::tie(values_tmp, std::ignore) = linalg_eig_out_info(input, values_tmp, vectors, infos, /*compute_eigenvectors=*/false);
    at::native::resize_output(values, values_tmp.sizes());
    values.copy_(values_tmp);
  } else { // use 'values' storage directly
    std::tie(values, std::ignore) = linalg_eig_out_info(input, values, vectors, infos, /*compute_eigenvectors=*/false);
  }

  // Now check LAPACK/MAGMA error codes
  at::_linalg_check_errors(infos, "torch.linalg.eigvals", input.dim() == 2);
  return values;
}

Tensor linalg_eigvals(const Tensor& input) {
  // if input requires grad we must compute the eigenvectors to make this function differentiable
  // the eigenvectors are not exposed to the user
  if (_requires_fw_or_bw_grad(input)) {
    return std::get<0>(at::linalg_eig(input));
  }

  ScalarType complex_dtype = toComplexType(input.scalar_type());
  Tensor values = at::empty({0}, input.options().dtype(complex_dtype));

  at::linalg_eigvals_outf(input, values);

  return values;
}

<<<<<<< HEAD
// ~~~~~~~~~~~~~~~~~~~~~~~~~~~~~~~~~~~~ svd ~~~~~~~~~~~~~~~~~~~~~~~~~~~~~~~~~~~~~~

template <typename scalar_t>
static void apply_svd(Tensor& self, Tensor& U, Tensor& S, Tensor& VT,
                      char jobz, std::vector<int64_t>& infos) {
#if !AT_BUILD_WITH_LAPACK()
  AT_ERROR("svd: LAPACK library not found in compilation");
#else
  using value_t = typename c10::scalar_value_type<scalar_t>::type;
  auto self_data = self.data_ptr<scalar_t>();
  auto U_data = U.data_ptr<scalar_t>();
  auto S_data = S.data_ptr<value_t>();
  auto VT_data = VT.data_ptr<scalar_t>();
  auto self_stride = matrixStride(self);
  auto U_stride = jobz == 'N' ? 1 : matrixStride(U);
  auto S_stride = S.size(-1);
  auto VT_stride = jobz == 'N' ? 1 : matrixStride(VT);
  auto batchsize = batchCount(self);
=======
// ~~~~~~~~~~~~~~~~~~~~~~~~~~~~~~~~~~~~ eig ~~~~~~~~~~~~~~~~~~~~~~~~~~~~~~~~~~~~~~

DEFINE_DISPATCH(eig_stub);

std::tuple<Tensor&, Tensor&> eig_out(const Tensor& self, bool eigenvectors, Tensor& e, Tensor& v) {
  TORCH_WARN_ONCE(
    "torch.eig is deprecated in favor of torch.linalg.eig and will be removed in a future ",
    "PyTorch release.\n",
    "torch.linalg.eig returns complex tensors of dtype cfloat or cdouble rather than real tensors ",
    "mimicking complex tensors.\n",
    "L, _ = torch.eig(A)\n",
    "should be replaced with\n",
    "L_complex = torch.linalg.eigvals(A)\n",
    "and\n",
    "L, V = torch.eig(A, eigenvectors=True)\n",
    "should be replaced with\n",
    "L_complex, V_complex = torch.linalg.eig(A)"
  );
  TORCH_CHECK(self.dim() == 2, "input should be 2 dimensional");
  TORCH_CHECK(self.size(0) == self.size(1), "input should be square");
  TORCH_CHECK(self.isfinite().all().item<bool>(), "input should not contain infs or NaNs");
  checkSameDevice("torch.eig", e, self, "eigenvalues");
  checkLinalgCompatibleDtype("torch.eig", e, self, "eigenvalues");
  if (eigenvectors) {
    checkSameDevice("torch.eig", v, self, "eigenvectors");
    checkLinalgCompatibleDtype("torch.eig", v, self, "eigenvectors");
  }
  int64_t n = self.size(-1);

  if (isComplexType(at::typeMetaToScalarType(self.dtype()))) {
      at::native::resize_output(e, {n});
  } else {
      at::native::resize_output(e, {n, 2});
  }
  if (eigenvectors) {
      at::native::resize_output(v, self.sizes());
  }

  // optimization: if self is empty, we can immediately return the empty
  // tensors, instead of getting empty tensors from eig_helper
  if (self.numel() == 0) {
      return std::tuple<Tensor&, Tensor&>(e, v);
  }

  Tensor vals_, vecs_;
  std::tie(vals_, vecs_) = eig_stub(self.device().type(), self, eigenvectors);
  e.copy_(vals_);
  if (eigenvectors) {
    v.copy_(vecs_);
  }
  return std::tuple<Tensor&, Tensor&>(e, v);
}

std::tuple<Tensor,Tensor> eig(const Tensor& self, bool eigenvectors) {
  Tensor e = at::empty({0}, self.options());
  Tensor v = at::empty({0}, self.options());
  at::eig_out(e, v, self, eigenvectors);
  return std::tuple<Tensor, Tensor>(e, v);
}

// ~~~~~~~~~~~~~~~~~~~~~~~~~~~~~~~~~ linalg_svd ~~~~~~~~~~~~~~~~~~~~~~~~~~~~~~~~~~
>>>>>>> 89d6f3e6

/* torch.svd, implemented in terms of torch.linalg.svd. There are two main
   differences:

    1. the 2nd parameter is bool some=True, which if effectively the opposite
       of full_matrices=True

    2. svd returns V, while linalg.svd returns Vh = V^H
*/

DEFINE_DISPATCH(svd_stub);

TORCH_IMPL_FUNC(_linalg_svd_out)(const Tensor& A,
                                 const bool full_matrices,
                                 const bool compute_uv,
                                 const Tensor & U,
                                 const Tensor & S,
                                 const Tensor & Vh) {
  // Half optimisation half precondition for some parts of the LAPACK / cuSOLVER
  // In particular, the call to lapackSvd to compute lwork fails otherwise
  if (A.numel() == 0) {
    // Needed in the case that we have e.g. A.shape == (3, 0) and full_matrices=True
    // We fill U or Vh with the identity matrix as it's a valid SVD for the empty matrix
    if (compute_uv && full_matrices) {
      if (U.numel() != 0) {
        U.zero_();
        U.diagonal(0, -2, -1).fill_(1.);
      }
      if (Vh.numel() != 0) {
        Vh.zero_();
        Vh.diagonal(0, -2, -1).fill_(1.);
      }
    }
    return;
  }
  // We need to distinguish the cuSOLVER case, as cuSOLVER expects F-contig matrices, but
  // it computes V rather than Vh
  const bool use_cusolver = at::native::svd_uses_cusolver(A);

  // A always needs to be copied as its contents will be destroyed during the computaton of the SVD
  // Now, MAGMA needs the copy to be on CPU, while cuSOLVER needs it to be on CUDA, so we'll defer
  // the copy as a column major matrix to the backends.
  const auto info = at::zeros(IntArrayRef(A.sizes().begin(), A.sizes().end() - 2), A.options().dtype(kInt));

  // Prepare S
  const auto S_ = S.expect_contiguous();

  // Prepare U / Vh
  // U_ and Vh_ are just going to be accessed whenever compute_uv == true
  const auto U_ready = !compute_uv || U.mT().is_contiguous();
  const auto U_ = borrow_else_clone(U_ready, U, U, /*C-contig*/false);
  const auto Vh_ready = !compute_uv
                            || (!use_cusolver && Vh.mT().is_contiguous())
                            || (use_cusolver && Vh.is_contiguous());
  const auto Vh_ = borrow_else_clone(Vh_ready, Vh, Vh, /*C-contig*/use_cusolver);

  svd_stub(A.device().type(),
           A,
           full_matrices,
           compute_uv,
           *U_, *S_, *Vh_, info);

  if (!U_ready) {
    U.copy_(*U_);
  }
  if (!S.is_same(*S_)) {
    S.copy_(*S_);
  }
  if (!Vh_ready) {
    Vh.copy_(*Vh_);
  }

  // TODO This should be removed, and the code checking for convergence should be lifted
  // from svd_cusolver to this function. We should then make sure that this function
  // never errors out.
  at::_linalg_check_errors(info, "linalg.svd", /*is_matrix*/A.dim() == 2);
}

std::tuple<Tensor&, Tensor&, Tensor&>
linalg_svd_out(const Tensor& A,
               bool full_matrices,
               Tensor & U,
               Tensor & S,
               Tensor & Vh) {
  // This function does not have an _ex variant as we always check errors inside
  // to assure the convergence of the algorithm anyway. See
  // https://github.com/pytorch/pytorch/issues/28293
  // https://github.com/pytorch/pytorch/issues/64237
  //
  // We must delegate both linalg_svd and linalg_svdvals to
  // _linalg_svd (rather than delegating linalg_svdvals to linalg_svd) because
  //   1. We don't want to expose the `compute_uv` parameter in svd
  //   2. We would like to make use of the `compute_uv=False` optimisation within svdvals
  // The only way to achieve these two things and still abide by the compositionality rules
  // is by dispatching to another function.
  return at::_linalg_svd_out(U, S, Vh, A, full_matrices, /*compute_uv=*/true);
}

std::tuple<Tensor, Tensor, Tensor> linalg_svd(const Tensor& A, bool full_matrices) {
  return at::_linalg_svd(A, full_matrices, /*compute_uv=*/true);
}

// See note in linalg_svd for why this function does not have an _ex variant
Tensor& linalg_svdvals_out(const Tensor& A, Tensor & S) {
  // Dummies
  auto U = at::empty({0}, A.options());
  auto Vh = at::empty({0}, A.options());
  at::_linalg_svd_out(U, S, Vh, A, /*full_matrices=*/false, /*comptue_uv=*/false);
  return S;
}

Tensor linalg_svdvals(const Tensor& A) {
  // NB: Why do we need isTensorSubclassLike check for linalg_svdvals but not linalg_eigvals?
  //     svdvals is decomposed at the vmap level in functorch so A can be a BatchedTensor wrapping
  //     a TensorWrapper requiring fw or bw grad.
  return std::get<1>(at::_linalg_svd(A, /*full_matrices=*/false,
                     /*comptue_uv=*/_requires_fw_or_bw_grad(A) || isTensorSubclassLike(A)));
}

std::tuple<Tensor&, Tensor&, Tensor&> svd_out(const Tensor& self, bool some, bool compute_uv, Tensor& U, Tensor& S, Tensor& V) {

  if (compute_uv) {
    if (V.dim() >= 2) {
      V.transpose_(-2, -1);
    }
    at::linalg_svd_out(U, S, V, self, /*full_matrices=*/!some);
    V.transpose_(-2, -1);
    if (V.is_complex()) {
      // We cannot use `_set_conj` as it does not play well with backwards
      V.conj_physical_();
    }
  } else {
    TORCH_CHECK(self.scalar_type() == U.scalar_type(),
    "torch.svd: Expected out tensor to have dtype ", self.scalar_type(), " but got ", U.scalar_type(), " instead");

    TORCH_CHECK(self.scalar_type() == V.scalar_type(),
    "torch.svd: Expected out tensor to have dtype ", self.scalar_type(), " but got ", V.scalar_type(), " instead");

    at::linalg_svdvals_out(S, self);
    // some == false returns U, Vh of size (m, m), (n, n) full of zeros
    const auto m = self.size(-2);
    const auto n = self.size(-1);
    auto sizes = self.sizes().vec();

    sizes.end()[-1] = m;
    at::native::resize_output(U, sizes);
    U.zero_();

    sizes.end()[-2] = n;
    sizes.end()[-1] = n;
    at::native::resize_output(V, sizes);
    V.zero_();
  }

  return std::tie(U, S, V);
}

std::tuple<Tensor, Tensor, Tensor> svd(const Tensor& self, bool some, bool compute_uv) {
  // TODO: uncomment the following when svd is deprecated not only in docs
  // torch/xla is blocking the transition from at::svd to at::linalg_svd in at::linalg_pinv code
  // see https://github.com/pytorch/xla/issues/2755
  // TORCH_WARN_ONCE(
  //     "torch.svd is deprecated in favor of torch.linalg.svd and will be ",
  //     "removed in a future PyTorch release.\n",
  //     "U, S, V = torch.svd(A, some=some, compute_uv=True) (default)\n",
  //     "should be replaced with\n",
  //     "U, S, Vh = torch.linalg.svd(A, full_matrices=not some)\n",
  //     "V = Vh.mH()\n",
  //     "and\n",
  //     "_, S, _ = torch.svd(A, some=some, compute_uv=False)\n",
  //     "should be replaced with\n",
  //     "S = torch.linalg.svdvals(A)");
  TORCH_CHECK(self.dim() >= 2, "linalg.svd: input should have at least 2 dimensions, but has ", self.dim(), " dimensions instead");
  Tensor U, S, Vh;
  if (compute_uv) {
    std::tie(U, S, Vh) = at::linalg_svd(self, /*full_matrices=*/!some);
  } else {
    S = at::linalg_svdvals(self);
    // some == false returns U, Vh of size (m, m), (n, n) full of zeros
    const auto m = self.size(-2);
    const auto n = self.size(-1);

    auto sizes = self.sizes().vec();
    sizes.end()[-1] = m;
    U = at::zeros(sizes, self.options());
    sizes.end()[-2] = n;
    sizes.end()[-1] = n;
    Vh = at::zeros(sizes, self.options());
  }
  return std::make_tuple(std::move(U), std::move(S), Vh.mH());
}

// ~~~~~~~~~~~~~~~~~~~~~~~~~~~~~~~~~~~ lstsq ~~~~~~~~~~~~~~~~~~~~~~~~~~~~~~~~~~~~~

DEFINE_DISPATCH(lstsq_stub);

/*
  Solves a least squares problem. That is minimizing the squared Frobenius norm of |B - A X|.

  Input args:
  * 'input' - Tensor containing batches of m-by-n matrix A.
  * 'other' - Tensor containing batches of max(m, n)-by-nrhs matrix B.
  * 'cond' - relative tolerance for determining rank of A.
  * 'driver' - the name of the LAPACK driver that is used to compute the solution.
  Output args (modified in-place):
  * 'solution' - Tensor to store the solution matrix X.
  * 'residuals' - Tensor to store values of the residual sum of squares for each column of the solution.
  * 'rank' - Tensor to store the rank of A.
  * 'singular_values' - Tensor to store the singular values of A.
  * 'infos' - Tensor to store error codes of linear algebra math library.

  For further details, please see the LAPACK documentation for GELS/GELSY/GELSS/GELSD routines.
*/
static void linalg_lstsq_out_info(
    Tensor& solution,
    Tensor& residuals,
    Tensor& rank,
    Tensor& singular_values,
    Tensor& infos,
    const Tensor& input,
    const Tensor& other,
    double rcond,
    std::string& driver) {
  // These internal asserts make explicit the assumptions in the implementation
  // Error check with the actual error messages are done on the higher level of
  // the hierarchy of calls
  TORCH_INTERNAL_ASSERT(input.dim() >= 2);
  TORCH_INTERNAL_ASSERT(other.dim() >= 1);

  auto dim_diff = input.dim() - other.dim();
  TORCH_INTERNAL_ASSERT(0 <= dim_diff && dim_diff <= 1);

  TORCH_INTERNAL_ASSERT(input.scalar_type() == other.scalar_type());
  TORCH_INTERNAL_ASSERT(input.device() == other.device());

  TORCH_INTERNAL_ASSERT(solution.scalar_type() == input.scalar_type());
  TORCH_INTERNAL_ASSERT(solution.device() == input.device());

  TORCH_INTERNAL_ASSERT(residuals.device() == input.device());

  TORCH_INTERNAL_ASSERT(rank.scalar_type() == at::kLong);
  TORCH_INTERNAL_ASSERT(rank.device() == input.device());

  auto real_dtype = toRealValueType(input.scalar_type());
  TORCH_INTERNAL_ASSERT(singular_values.scalar_type() == real_dtype);
  TORCH_INTERNAL_ASSERT(singular_values.device() == input.device());

  TORCH_INTERNAL_ASSERT(infos.scalar_type() == at::kInt);
  TORCH_INTERNAL_ASSERT(infos.device() == input.device());
  TORCH_INTERNAL_ASSERT(infos.numel() == std::max<int64_t>(1, batchCount(input)));
  TORCH_INTERNAL_ASSERT(infos.is_contiguous());

  bool vector_case = linalg_solve_is_vector_rhs(input, other);
  // we need to unsqueeze 'other' because 2-dimensional tensors are expected in the implementation
  Tensor other_2d = vector_case ? other.unsqueeze(-1) : other;

  TORCH_INTERNAL_ASSERT(input.size(-2) == other_2d.size(-2));

  std::vector<int64_t> expected_solution_shape = broadcast_batch_size(input, other_2d, input.dim() - 2);
  // the actual shape of the solution returned is (*, n,) or (*, n, nrhs)
  // but LAPACK requires extra dimensions to store raw residuals
  // so the expected shape is (*, max(m, n),) or (*, max(m, n), nrhs)
  auto m = input.size(-2);
  auto n = input.size(-1);
  auto nrhs = other.size(-1);
  expected_solution_shape.push_back(std::max(m, n));
  if (!vector_case) {
    expected_solution_shape.push_back(nrhs);
  }

  // if 'solution' has no elements we can modify it
  if (solution.numel() == 0) {
    if (vector_case) {
      solution.resize_(expected_solution_shape, MemoryFormat::Contiguous);
    } else {
      auto shape_transposed = expected_solution_shape;
      std::swap(shape_transposed.end()[-1], shape_transposed.end()[-2]);
      solution.resize_(shape_transposed, MemoryFormat::Contiguous);
      solution.transpose_(-2, -1);
    }
  }

  // if 'solution' is non-empty it must have the expected shape
  TORCH_INTERNAL_ASSERT(solution.sizes().equals(expected_solution_shape));

  // 'solution' must be in batched column major order (Fortran contiguous) for 2D inputs
  // or C contiguous for 1D input
  if (vector_case) {
    TORCH_INTERNAL_ASSERT(solution.is_contiguous());
  } else {
    TORCH_INTERNAL_ASSERT(solution.mT().is_contiguous());
  }

  // for 1-dimensional 'other', we need to unsqueeze the 'solution' before passing to "apply_solve"
  if (vector_case) {
    solution = solution.unsqueeze_(-1);
  }

  // _linalg_lstsq_helper_ performs calculations in-place and 'solution' must be a copy of other_2d
  solution.narrow(-2, 0, other_2d.size(-2)).copy_(other_2d);

  // if 'rank' is empty we might resize it
  auto input_batch_shape = IntArrayRef(input.sizes().cbegin(), input.sizes().cend() - 2);
  if (rank.numel() == 0 && driver != "gels") { // gels driver doesn't set 'rank'
    rank.resize_(input_batch_shape, MemoryFormat::Contiguous);
  }

  // if 'rank' is non-empty it must have the expected shape and be contiguous
  if (driver != "gels") {
    TORCH_INTERNAL_ASSERT(rank.sizes().equals(input_batch_shape));
    TORCH_INTERNAL_ASSERT(rank.is_contiguous());
  }

  // if 'singular_values' is empty we might resize it
  auto singular_values_shape = input_batch_shape.vec();
  singular_values_shape.push_back(std::min(m, n));
  if (singular_values.numel() == 0 && (driver == "gelsd" || driver == "gelss")) {
    singular_values.resize_(singular_values_shape, MemoryFormat::Contiguous);
  }

  // if 'singular_values' is non-empty it must have the expected shape and be contiguous
  if (driver == "gelsd" || driver == "gelss") {
    TORCH_INTERNAL_ASSERT(singular_values.sizes().equals(singular_values_shape));
    TORCH_INTERNAL_ASSERT(singular_values.is_contiguous());
  }

  // 'input' is modified in-place so we need a column-major copy
  auto input_working_copy = copyBatchedColumnMajor(input);

  // now the actual call that computes the result in-place (apply_lstsq)
  lstsq_stub(input.device().type(), input_working_copy, solution, rank, singular_values, infos, rcond, driver);

  // residuals are available only if m > n and drivers other than gelsy used
  if (m > n && driver != "gelsy") {
    // if the driver is gelss or gelsd then the residuals are available only if rank == n
    bool compute_residuals = true;
    if (driver == "gelss" || driver == "gelsd") {
      if (input.dim() == 2) {
        compute_residuals = (rank.item().toInt() == n);
      } else {
        // it is not clear what to do if some matrices have rank < n in case of batched input
        // For now let's compute the residuals only if all matrices have rank equal to n
        // This behaviour may be changed in the future
        // See https://github.com/pytorch/pytorch/issues/56483
        compute_residuals = at::all(rank == n).item().toBool();
      }
    }
    if (compute_residuals) {
      // LAPACK stores residuals data for postprocessing in rows n:(m-n)
      auto raw_residuals = solution.narrow(/*dim=*/-2, /*start=*/n, /*length*/m - n);
      if (raw_residuals.is_complex()) {
        raw_residuals.mul_(raw_residuals.conj());
        raw_residuals = at::real(raw_residuals);
      } else {
        raw_residuals.pow_(2);
      }
      at::sum_out(residuals, raw_residuals, /*dim=*/-2, /*keepdim=*/false, /*dtype*/real_dtype);
    }
  }
  solution = solution.narrow(/*dim=*/-2, /*start=*/0, /*length*/n);
  if (m == 0) {
    solution.zero_();
  }

  // for 1-dimensional 'other', we need to squeeze the solution after "apply_lstsq"
  if (vector_case) {
    solution = solution.squeeze_(-1);
  }
}

static std::string get_default_lstsq_driver(c10::optional<c10::string_view> driver, const Tensor& input) {
  // if `driver` is empty, we set driver_str to "gels" if working with CUDA tensors,
  // otherwise to "gelsy" driver.
  std::string driver_str;
  // check whether the user provided name is a valid driver name
  if (driver.has_value()) {
    driver_str = std::string(driver.value());
    // convert `driver_str` to lower case inplace.
    std::transform(driver_str.begin(), driver_str.end(), driver_str.begin(),
      [](unsigned char c) { return std::tolower(c); });
    static std::unordered_set<c10::string_view> allowed_drivers = {
      "gels", "gelsy", "gelsd", "gelss"
    };
    if (input.device() == at::kCPU) {
      TORCH_CHECK(
        allowed_drivers.find(driver_str) != allowed_drivers.end(),
        "torch.linalg.lstsq: parameter `driver` should be one of "
        "(gels, gelsy, gelsd, gelss)"
      );
    } else { // else if (input.is_cuda())
      TORCH_CHECK(
        driver_str == "gels",
        "torch.linalg.lstsq: `driver` other than `gels` is not supported on CUDA"
      );
    }
  } else {
    // if driver name is not provided, set to default 'gelsy' if on CPU,
    // or to `gels` if on CUDA.
    driver_str = input.is_cuda() ? "gels" : "gelsy";
  }
  return driver_str;
}

std::tuple<Tensor&, Tensor&, Tensor&, Tensor&> linalg_lstsq_out(
    const Tensor& input,
    const Tensor& other,
    c10::optional<double> rcond,
    c10::optional<c10::string_view> driver,
    Tensor& solution,
    Tensor& residuals,
    Tensor& rank,
    Tensor& singular_values) {
  TORCH_CHECK(input.dim() >= 2, "torch.linalg.lstsq: input must have at least 2 dimensions.");
  TORCH_CHECK(other.dim() >= 1, "torch.linalg.lstsq: other must have at least 1 dimension.");
  TORCH_CHECK(
      input.scalar_type() == other.scalar_type(),
      "torch.linalg.lstsq: Expected input and other to have the same dtype, but got input's dtype ",
      input.scalar_type(),
      " and other's dtype ",
      other.scalar_type());

  auto dim_diff = input.dim() - other.dim();
  TORCH_CHECK(
      0 <= dim_diff && dim_diff <= 1,
      "torch.linalg.lstsq: input.dim() must be greater or equal to other.dim() and (input.dim() - other.dim()) <= 1");
  Tensor other_2d = dim_diff ? other.unsqueeze(-1) : other;
  TORCH_CHECK(
      input.size(-2) == other_2d.size(-2),
      dim_diff ? "torch.linalg.lstsq: input.size(-2) should match other.size(-1)"
               : "torch.linalg.lstsq: input.size(-2) should match other.size(-2)");

  checkSameDevice("torch.linalg.lstsq", other, input, "other");
  checkSameDevice("torch.linalg.lstsq", solution, input, "solution");
  checkSameDevice("torch.linalg.lstsq", residuals, input, "residuals");
  checkSameDevice("torch.linalg.lstsq", rank, input, "rank");
  checkSameDevice("torch.linalg.lstsq", singular_values, input, "singular_values");

  // 'solution' is expected to have same dtype as input
  checkLinalgCompatibleDtype("torch.linalg.lstsq", solution, input, "solution");

  // 'residuals' is expected to have real float dtype
  ScalarType real_dtype = c10::toRealValueType(input.scalar_type());
  checkLinalgCompatibleDtype("torch.linalg.lstsq", residuals.scalar_type(), real_dtype, "solution");

  // 'rank' is expected to have integer dtype
  // actual LAPACK calls use int32_t type for rank, but we promote it to int64_t
  // to be consistent with torch.linalg.matrix_rank output dtype
  ScalarType rank_expected_type = ScalarType::Long;
  checkLinalgCompatibleDtype("torch.linalg.lstsq", rank.scalar_type(), rank_expected_type, "rank");

  // 'singular_values' is expected to have real float dtype
  checkLinalgCompatibleDtype("torch.linalg.lstsq", singular_values.scalar_type(), real_dtype, "singular_values");

  std::string driver_name = get_default_lstsq_driver(driver, input);

  // set default rcond value
  double rcond_value = rcond.has_value()
    ? rcond.value()
    : _get_epsilon(c10::toRealValueType(input.scalar_type())) * std::max<int64_t>(input.size(-2), input.size(-1));

  auto infos = at::zeros({std::max<int64_t>(1, batchCount(input))}, input.options().dtype(kInt));

  // now check whether the provided output tensors can be used directly

  // Two types of 'other' tensors are supported:
  // - 1-dimensional (1D) tensor or batch of 1D tensors (vector case)
  // - 2-dimensional (2D) tensor or batch of 2D tensors (matrix case)
  // original torch.lstsq supported only the matrix case, while NumPy works for both cases
  // for the batched input we need to be able to distinguish them
  // auto expected_batched_rhs_shape = IntArrayRef(input.sizes().data(), input.dim() - 1); // input.shape[:-1]
  // bool vector_case = other.dim() == 1 || (input.dim() - 1 == other.dim() && other.sizes().equals(expected_batched_rhs_shape));
  bool vector_case = linalg_solve_is_vector_rhs(input, other);

  // provided output tensor can be used directly if:
  // 1. the shape matches the expected shape
  // 2. the dtype matches the expected dtype
  // 3. the tensor is contiguous

  // Checks for the 'solution' tensor
  std::vector<int64_t> expected_solution_shape = broadcast_batch_size(input, other_2d, input.dim() - 2);
  // the actual shape of the shape of the solution returned in (*, n,) or (*, n, nrhs)
  // but LAPACK requires extra dimensions so the expected shape is (*, max(m, n),) or (*, max(m, n), nrhs)
  expected_solution_shape.push_back(std::max(input.size(-1), input.size(-2)));
  if (!vector_case && other.dim() > 2) {
    expected_solution_shape.push_back(other.size(-1));
  }

  bool solution_equal_expected_shape = solution.sizes().equals(expected_solution_shape);
  bool solution_input_same_type = (solution.scalar_type() == input.scalar_type());

  bool is_solution_batched_column_major = false;
  if (vector_case) {
    is_solution_batched_column_major = solution.is_contiguous();
  } else if (!vector_case && solution.dim() >= 2) {
    is_solution_batched_column_major = solution.mT().is_contiguous();
  }

  // 'residuals' is not checked here because at::sum_out(residuals, ...) does that

  auto input_batch_shape = IntArrayRef(input.sizes().cbegin(), input.sizes().cend() - 2);

  // Checks for the 'rank' tensor
  // rank is a scalar value for each matrix in the batch so
  // rank's expected shape is equal to input.shape[0:input.ndim-2]
  bool rank_equal_expected_shape = true;
  bool rank_equal_expected_type = true;
  bool rank_is_contiguous = true;
  if (driver_name != "gels") { // gels driver doesn't set 'rank'
    rank_equal_expected_shape = rank.sizes().equals(input_batch_shape);
    rank_equal_expected_type = (rank.scalar_type() == at::kLong);
    rank_is_contiguous = rank.is_contiguous();
  }

  // Checks for the 'singular_values' tensor
  // singular values are computed only with "gelsd" and "gelss" drivers currently
  bool singular_values_equal_expected_shape = true;
  bool singular_values_equal_expected_type = true;
  bool singular_values_is_contiguous = true;
  if (driver_name == "gelsd" || driver_name == "gelss") {
    auto singular_values_shape = input_batch_shape.vec();
    singular_values_shape.push_back(std::min(input.size(-1), input.size(-2)));
    singular_values_equal_expected_shape = singular_values.sizes().equals(singular_values_shape);
    singular_values_equal_expected_type = (singular_values.scalar_type() == real_dtype);
    singular_values_is_contiguous = singular_values.is_contiguous();
  }

  // if solution is not empty and not in batched column major format
  bool copy_needed = (solution.numel() != 0 && !is_solution_batched_column_major);
  copy_needed |= !solution_input_same_type;  // or solution does not have the same dtype as input
  copy_needed |= (solution.numel() != 0 && !solution_equal_expected_shape); // or solution does not have the expected shape

  copy_needed |= !rank_equal_expected_type;
  copy_needed |= (rank.numel() != 0 && !rank_equal_expected_shape);
  copy_needed |= (rank.numel() != 0 && !rank_is_contiguous);

  copy_needed |= !singular_values_equal_expected_type;
  copy_needed |= (singular_values.numel() != 0 && !singular_values_equal_expected_shape);
  copy_needed |= (singular_values.numel() != 0 && !singular_values_is_contiguous);

  if (copy_needed) { // we have to allocate temporary tensors
    Tensor solution_tmp = at::empty({0}, input.options());
    Tensor residuals_tmp = at::empty({0}, input.options().dtype(real_dtype));
    Tensor rank_tmp = at::empty({0}, input.options().dtype(at::kLong));
    Tensor singular_values_tmp = at::empty({0}, input.options().dtype(real_dtype));

    linalg_lstsq_out_info(solution_tmp, residuals_tmp, rank_tmp, singular_values_tmp, infos, input, other, rcond_value, driver_name);

    at::native::resize_output(solution, solution_tmp.sizes());
    solution.copy_(solution_tmp);

    at::native::resize_output(residuals, residuals_tmp.sizes());
    residuals.copy_(residuals_tmp);

    at::native::resize_output(rank, rank_tmp.sizes());
    rank.copy_(rank_tmp);

    at::native::resize_output(singular_values, singular_values_tmp.sizes());
    singular_values.copy_(singular_values_tmp);
  } else {
    // else use the provided output storage directly
    linalg_lstsq_out_info(solution, residuals, rank, singular_values, infos, input, other, rcond_value, driver_name);
  }

  at::_linalg_check_errors(infos, "torch.linalg.lstsq", infos.numel() <= 1);
  return std::tuple<Tensor&, Tensor&, Tensor&, Tensor&>(solution, residuals, rank, singular_values);
}

std::tuple<Tensor, Tensor, Tensor, Tensor> linalg_lstsq(
    const Tensor& input, const Tensor& other,
    c10::optional<double> rcond,
    c10::optional<c10::string_view> driver) {
  Tensor solution = at::empty({0}, input.options());
  Tensor residuals = at::empty({0}, input.options().dtype(toRealValueType(input.scalar_type())));
  Tensor rank = at::empty({0}, input.options().dtype(at::kLong));
  Tensor singular_values = at::empty({0}, input.options().dtype(toRealValueType(input.scalar_type())));
  std::tie(solution, residuals, rank, singular_values) =
      at::linalg_lstsq_outf(input, other, rcond, driver, solution, residuals, rank, singular_values);
  return std::make_tuple(solution, residuals, rank, singular_values);
}

// ~~~~~~~~~~~~~~~~~~~~~~~~~~~~~~~~~ lu_solve ~~~~~~~~~~~~~~~~~~~~~~~~~~~~~~~~~~~~

DEFINE_DISPATCH(lu_solve_stub);
DEFINE_DISPATCH(lu_solve_trans_stub);

// Supports arbitrary batch dimensions for self and LU_data (implicitly LU_pivots also)
Tensor _lu_solve_trans(const Tensor& self, const Tensor& LU_data, const Tensor& LU_pivots, TransposeType trans) {
  TORCH_CHECK(self.dim() >= 2,
              "b should have at least 2 dimensions, but has ", self.dim(), " dimensions instead");
  TORCH_CHECK(LU_data.dim() >= 2,
              "LU_data should have at least 2 dimensions, but has ", LU_data.dim(), " dimensions instead");
  TORCH_CHECK(LU_pivots.size(-1) == LU_data.size(-1),
              "Number of pivots per batch should be same as the dimension of the matrix");
  TORCH_CHECK(LU_pivots.dtype() == at::kInt,
              "LU_pivots should be a Tensor of scalar type Int");
  TORCH_CHECK(LU_pivots.device() == LU_data.device(),
              "Expected LU_pivots and LU_data to be on the same device, "
              "but found LU_pivots on ", LU_pivots.device(), " and LU_data on ",
              LU_data.device(), " instead");

  // We check whether the batch dimensions of LU_pivots match the batch dimensions of LU_data
  // e.g.: LU_pivots.sizes() = 4 x 3 x 2, LU_data.sizes() = 4 x 3 x 2 x 2 is a pair of correct inputs
  // e.g.: LU_pivots.sizes() = 4 x 3 x 2, LU_data.sizes() = 12 x 2 x 2 is a pair of incorrect inputs
  IntArrayRef pivots_sizes(LU_pivots.sizes().data(), LU_pivots.dim() - 1);
  IntArrayRef lu_sizes(LU_data.sizes().data(), LU_data.dim() - 2);
  TORCH_CHECK(pivots_sizes == lu_sizes,
              "batch dimensions of LU_pivots doesn't match batch dimensions of LU_data");

  Tensor self_broadcasted, LU_data_broadcasted;
  std::tie(self_broadcasted, LU_data_broadcasted) = _linalg_broadcast_batch_dims(self, LU_data, "lu_solve");

  // Now, we need to broadcast pivots too for the batch dimensions to match
  IntArrayRef new_pivots_sizes(LU_data_broadcasted.sizes().data(), LU_data_broadcasted.dim() - 1);
  Tensor LU_pivots_broadcasted = LU_pivots.expand(new_pivots_sizes);

  // lu_solve_trans_stub (apply_lu_solve) requires batched column major (Fortran-contiguous) tensors
  // 'result' tensor is modified in-place and must be a copy of 'self_broadcasted'
  Tensor result = cloneBatchedColumnMajor(self_broadcasted);

  // if LU_data is Fortran-contiguous no need to make a copy
  bool is_LU_data_batched_column_major = LU_data_broadcasted.mT().is_contiguous();
  Tensor LU_data_working_copy = is_LU_data_batched_column_major ? LU_data_broadcasted : cloneBatchedColumnMajor(LU_data_broadcasted);
  Tensor LU_pivots_working_copy = LU_pivots_broadcasted.is_contiguous() ? LU_pivots_broadcasted : LU_pivots_broadcasted.contiguous();

  lu_solve_trans_stub(self.device().type(), result, LU_data_working_copy, LU_pivots_working_copy, trans);
  return result;
}

Tensor lu_solve(const Tensor& self, const Tensor& LU_data, const Tensor& LU_pivots) {
  return at::native::_lu_solve_trans(self, LU_data, LU_pivots, TransposeType::NoTranspose);
}

Tensor& lu_solve_out(const Tensor& self, const Tensor& LU_data, const Tensor& LU_pivots, Tensor& result) {
  checkSameDevice("lu_solve", result, self);
  checkLinalgCompatibleDtype("lu_solve", result, self);
  Tensor result_tmp = at::lu_solve(self, LU_data, LU_pivots);
  at::native::resize_output(result, result_tmp.sizes());
  result.copy_(result_tmp);
  return result;
}

// ~~~~~~~~~~~~~~~~~~~~~~~~~~~~~~~ legacy_lstsq ~~~~~~~~~~~~~~~~~~~~~~~~~~~~~~~

// This wraps Lapack's gels routine, which uses a QR or LQ factorization to
// solve any linear system, minimizing ||A.X - B||
// A & B must be fortran-contiguous matrixes.
// On exit, A is overwritten with the QR/LQ factorization of input A
//          B is overwritten with the solution vectors
template <typename scalar_t>
static void apply_lstsq(const Tensor& B, const Tensor& A) {
#if !AT_BUILD_WITH_LAPACK()
  TORCH_INTERNAL_ASSERT(false, "lstsq: LAPACK library not found in compilation");
#else

  int m, n, nrhs, lda, ldb, info, lwork;
  scalar_t wkopt = 0.0;
  lwork = -1; // work length
  m = A.size(0);
  n = A.size(1);
  nrhs = B.size(1);
  info = 0;
  lda = m;
  ldb = (m > n) ? m : n;

  auto B_data = B.data_ptr<scalar_t>();
  auto A_data = A.data_ptr<scalar_t>();

  // get info how much space is needed
  lapackGels<scalar_t>('N', m, n, nrhs, A_data, lda, B_data, ldb, &wkopt, lwork, &info);

  lwork = static_cast<int>(wkopt);
  Tensor work_tensor = at::empty({lwork}, A.scalar_type());
  auto work = work_tensor.data_ptr<scalar_t>();

  lapackGels<scalar_t>('N', m, n, nrhs, A_data, lda, B_data, ldb, work, lwork, &info);

  TORCH_CHECK(
      info >= 0,
      "Lapack Error in gels : Illegal argument ", -info);
  TORCH_CHECK(
      info == 0,
      "Lapack Error in gels: The ", info, "-th diagonal element of the ",
      "triangular factor of A is zero");
#endif
}

std::tuple<Tensor, Tensor> legacy_lstsq(const Tensor& B, const Tensor& A) {
  TORCH_WARN_ONCE(
    "torch.lstsq is deprecated in favor of torch.linalg.lstsq and will be removed in a future PyTorch release.\n",
    "torch.linalg.lstsq has reversed arguments and does not return the QR decomposition in "
    "the returned tuple (although it returns other information about the problem).\n",
    "To get the qr decomposition consider using torch.linalg.qr.\n",
    "The returned solution in torch.lstsq stored the residuals of the solution in the ",
    "last m - n columns of the returned value whenever m > n. In torch.linalg.lstsq, the ",
    "residuals in the field 'residuals' of the returned named tuple.\n",
    "The unpacking of the solution, as in\n",
    "X, _ = torch.lstsq(B, A).solution[:A.size(1)]\n",
    "should be replaced with\n",
    "X = torch.linalg.lstsq(A, B).solution");

  TORCH_CHECK(A.scalar_type() == B.scalar_type(), "Exepected A and B dtypes to match but found ",
              A.scalar_type(), " and ", B.scalar_type());
  TORCH_CHECK(A.dim() == 2, "Expected A to have 2 dimensions, but got ", A.dim());
  TORCH_CHECK(A.numel() != 0, "A should not be empty");
  TORCH_CHECK(B.dim() == 1 || B.dim() == 2, "Expected B to have 1 or 2 "
      "dimensions, but got ", B.dim());
  TORCH_CHECK(B.numel() != 0, "B should not be empty");
  TORCH_CHECK(A.size(0) == B.size(0), "Expected A and B to have same size "
      "at dim 0, but A has ", A.size(0), " rows and B has ", B.size(0), " rows");

  const auto a_sizes = A.sizes();
  const auto ldb = std::max(a_sizes[0], a_sizes[1]);

  auto A_working = cloneBatchedColumnMajor(A);
  auto B_working = copyBatchedColumnMajor(B.dim() == 1 ? B.unsqueeze(1) : B, ldb);

  AT_DISPATCH_FLOATING_TYPES(B.scalar_type(), "lstsq_cpu", [&] {
    apply_lstsq<scalar_t>(B_working, A_working);
  });

  return std::tuple<Tensor, Tensor>(B_working, A_working);
}

std::tuple<Tensor&,Tensor&> legacy_lstsq_out(
    const Tensor& B, const Tensor& A, Tensor& B_out, Tensor& A_out) {
  const auto dtype = A.scalar_type();
  TORCH_CHECK(B.scalar_type() == dtype, "exepected A and B dtypes to match but found ",
              A.scalar_type(), " and ", B.scalar_type());
  TORCH_CHECK(A_out.scalar_type() == dtype, "A_out to have scalar type ", dtype,
              " but found", A_out.scalar_type());
  TORCH_CHECK(B_out.scalar_type() == dtype, "A_out to have scalar type ", dtype,
              " but found", B_out.scalar_type());
  Tensor A_tmp, B_tmp;
  std::tie(B_tmp, A_tmp) = native::legacy_lstsq(B, A);
  resize_output(A_out, A_tmp.sizes());
  A_out.copy_(A_tmp);
  resize_output(B_out, B_tmp.sizes());
  B_out.copy_(B_tmp);
  return std::tuple<Tensor&, Tensor&>(B_out, A_out);
}

Tensor _det_lu_based_helper_backward_helper(
  const Tensor& det_grad,
  const Tensor& det,
  const Tensor& self,
  const Tensor& lu,
  const Tensor& pivs
) {
  auto eps = at::native::_get_epsilon(c10::toRealValueType(self.scalar_type()));
  auto n = self.size(-1);
  auto eps_tensor = at::tensor(eps, self.options());
  auto condition_diagonal = [&](const Tensor& x) {
    auto x_diag = x.diagonal(0, -2, -1);
    auto x_diag_conditioned = at::where(
      x_diag == 0.0,
      eps_tensor,
      x_diag
    );
    x_diag.copy_(x_diag_conditioned);
  };

  // create a matrix d := (det_grad * det.conj()) I
  // NOTE: we do not use the shorter version
  // auto d = at::zeros_like(self);
  // d.diagonal(0, -2, -1).copy_((det_grad * det.conj()).unsqueeze(-1));
  // to avoid in-place operations to eliminate potential issues with Vmap
  auto det_expanded_sizes = det.sizes().vec();
  det_expanded_sizes.push_back(n);
  auto d_diag = det_grad * det.conj();
  auto d = at::diag_embed(d_diag.unsqueeze(-1).expand(det_expanded_sizes));
  // make sure that d is Fortran-contiguous. The transposition is sufficient as d is a diagonal square matrix
  d = d.mT();

  if (self.device().type() == at::kCPU) {
    // we want to condition the diagonal of the lu Tensor, but it is not allowed
    // to modify arguments of backward functions in-place, hence the cloning.
    auto lu_clone = lu.clone();
    condition_diagonal(lu_clone);

    auto trans = self.is_complex() ? TransposeType::ConjTranspose : TransposeType::Transpose;

    // d is modified in-place and will contain the result
    lu_solve_trans_stub(self.device().type(), d, lu_clone, pivs, trans);
    return d;
  }
  // lu_solve is less stable than two triangular_solve for CUDA tensors.
  else {
    Tensor p, l, u;
    std::tie(p, l, u) = at::lu_unpack(lu, pivs, /*unpack_data=*/true, /*unpack_pivots=*/true);

    if (self.is_complex()) {
      // Tensors u_h and l_h should be physically conjugated prior to applying kernel stubs,
      // as .conj() is lazy and will not materialize conjugated output.
      l.conj_physical_();
      u.conj_physical_();
    }

    // triangular_solve_stub performs operations in-place.
    // Tensor d will contain the result
    condition_diagonal(u);

    // Solve u^h x = d
    // note that d = c I for some scalar c, hence
    // d u_h^{-1} = c I u_h^{-1} = u_h^{-1} c I = u_h^{-1} d.
    // NOTE: u is contigious and upper-triangular,
    // but from the Fortran respective it is lower-triangular and already transposed.
    // Since u is conjugated in-place in the code above, it is sufficient
    // to just run triangular_solve with upper=false.
    triangular_solve_stub(
      self.device().type(), u, d,
      /*left=*/true,
      /*upper=*/false,
      /*transpose=*/TransposeType::NoTranspose,
      /*unitriangular=*/false);

    // After this operation d will contain a row-wise permuted grad wrt to self
    // The same notes as for the system involving u apply here.
    triangular_solve_stub(
      self.device().type(), l, d,
      /*left=*/true,
      /*upper=*/true,
      /*transpose=*/TransposeType::NoTranspose,
      /*unitriangular=*/true);

    // multiply by p to restore the row order
    return at::matmul(p, d);
  }
}

// ~~~~~~~~~~~~~~~~~~~~~~~~~~~~~~~ solve_triangular ~~~~~~~~~~~~~~~~~~~~~~~~~~~~~~~
namespace {
void checkIsMatrix(const Tensor& t,
                   const char* const f_name,
                   const char* const t_name) {
  TORCH_CHECK(t.dim() >= 2, f_name, ": Expected ", t_name,
                            " to be a tensor of at least 2 dimensions.");
}

void checkIsSquareMatrix(const Tensor& t,
                         const char* const f_name,
                         const char* const t_name) {
  checkIsMatrix(t, f_name, t_name);
  TORCH_CHECK(t.size(-1) == t.size(-2),
              f_name, ": Expected ", t_name,
              " to be a square matrix or batch of square matrices. "
              "Got matrices of size (", t.size(-2), ", ", t.size(-1), ").");
}

void checkInputsSolver(const Tensor& A,
                       const Tensor& B,
                       const Tensor& out,
                       const bool left,
                       const char* const f_name) {
  checkIsSquareMatrix(A, f_name, "A");
  checkIsMatrix(B, f_name, "B");
  TORCH_CHECK(left ? A.size(-2) == B.size(-2) : A.size(-1) == B.size(-1),
              f_name, ": Incompatible shapes of A and B for the equation ",
              left ? "AX = B" : "XA = B",
              " (", A.size(-2), "x", A.size(-1), " and ", B.size(-2), "x", B.size(-1), ")");
}

bool is_row_or_column_contiguous(const Tensor& t) {
  // This could be made more general, similar to how it's checked in matmul, which would allow to
  // ellide the copy with strides such as (6, 12, 1, 3) or (3, 1, 9), but this is quite tricky.
  // We choose to be conservative for simplicity
  return t.is_contiguous() || t.transpose(-2, -1).is_contiguous();
}

TransposeType to_transpose_type(const bool contig, const bool conj) {
  if (conj) {
    if (contig) { TORCH_INTERNAL_ASSERT(false, "Invalid transpose type"); }
    else {        return TransposeType::ConjTranspose; }
  } else {
    if (contig) { return TransposeType::NoTranspose; }
    else {        return TransposeType::Transpose; }
  }
}
} // end of anonymous namespace

/*
Solves the matrix equation AX = B for A triangular.
'left' If true solves AX = B, if false solves XA = B
'upper' controls the portion of input matrix to consider in computations,
'unitriangular' if true then we assume diag(A) to be ones
'out' The tensor with the result. If A == out, A will be modified in place
*/
Tensor& linalg_solve_triangular_out(
    const Tensor& A,
    const Tensor& B,
    bool upper,
    bool left,
    bool unitriangular,
    Tensor& out) {
  checkInputsSolver(A, B, out, left, "linalg.solve_triangular");
  Tensor A_, B_;
  std::tie(B_, A_) = _linalg_broadcast_batch_dims(B, A, /*don't check errors*/nullptr);

  // We'll write F-contig / F-transpose for FORTRAN contiguous / FORTRAN transpose etc
  // We say that a matrix is F-ready if it's F-contig OR F-transpose
  // At this point, A, B have been broadcasted but may or may not be F-ready

  // The following algorithm minimises copies and allocations. In pseudocode:
  // if out is wrong size:
  //   resize_output(out)
  // # Invariant: out is the right size
  // Tensor out_f; # Tensor that we will pass to FORTRAN
  // if out is F-ready:
  //   out_f = out;
  // else:
  //   Allocate out_f F-ready
  // if B != out_f:
  //   copy B into out_f
  // # Invariant: out_f F-ready and has B copied into it
  // if out_f is F-transposed:
  //   transpose equation
  // if out_f is conj:
  //   conjugate equation
  // # Invariant: out_f is not conjugated and F-contig
  // Tensor A_f; # Tensor that will be sent to FORTRAN
  // if A is F-ready:
  //   if A is conj and A is not transposed:
  //     # We need to clone A in this case. See [Cloning A]
  //     clone A F-contig into A_f
  //   else:
  //     A_f = A;
  // else:
  //   clone A F-contig into A_f
  // # Invariant: out_f is F-contig and A_f is F-ready
  // # We pass FORTRAN the flags indicating if A_f is transposed and or conjugated
  //
  // # Here we undo the conjugations / transposes on out_f if needed
  //
  // if out_f not same out:
  //   copy out_f into out
  // return out
  //
  // Note: The logic for the negative bit is the same as that for the conjugate bit
  //
  // Note: [Cloning A] If we are careful when allocating B when it needs to be allocated at the
  // beginning of the algorithm, it is possible to always elide the copy of A here.
  // Via this trick, the algorithm will copy at most one of A or B (never both) whenever A
  // and B are F-ready and not A.is_neg() (which happens almost always in practice).
  // When called as f(A, B, out=B) in most practical cases it'll perform no copies.

  const bool avoid_copy_A = A_.transpose(-2, -1).is_contiguous() && A_.is_conj();
  if (avoid_copy_A) {
    // See Note: [Cloning A]
    at::native::resize_output(out, B_.sizes());
  }
  else {
    // poorman's reimplementation of resize_output with result F-contig
    if (resize_output_check(out, B_.sizes())) {
      out.resize_(B_.transpose(-2, -1).sizes(), MemoryFormat::Contiguous);
      out.transpose_(-2, -1);  // make 'out' have Fortran contiguous memory layout
    }
  }
  // Invariant: out has the right size, so we'll be able to copy into it later on

  Tensor out_f; // the out that will go into fortran
  // We use C10_LIKELY mostly for documentation as it helps following what's the most likely path
  if C10_LIKELY (is_row_or_column_contiguous(out)) {
    out_f = out;
    if C10_LIKELY (!out.is_same(B_)) {
      out_f.copy_(B_);
    }
  } else {
    if (avoid_copy_A) {
      // See Note: [Cloning A]
      out_f = B_.clone(at::MemoryFormat::Contiguous);
    }
    else {
      out_f = cloneBatchedColumnMajor(B_);
    }
  }
  // Invariant: out_f F-ready and has B copied into it

  // out_f is F-transposed
  bool transpose_A = false;
  bool transpose_out_f = false;
  if (out_f.stride(-1) == 1) {
    left = !left;
    transpose_A = true;
    transpose_out_f = true;
    out_f.transpose_(-2 ,-1);
  }

  // No need to conjugate anything if out_f is conj as AX = conj(B) <=> conj(A)conj(X) = B
  // and X = B after the algortihm. We just anotate that A is conjugated later on
  // The solution will be written into out_f, so it'll be conjugated already

  Tensor A_f = A_;  // The A that will go into fortran

  bool A_is_conj = A_f.is_conj() != out_f.is_conj();
  bool A_is_neg = A_f.is_neg() != out_f.is_neg();
  bool A_is_f_contig = (A_f.stride(-1) == 1) == transpose_A;
  if C10_UNLIKELY (!is_row_or_column_contiguous(A_f)) {
    // We first anotate with flags on A_f all the conj / transpose / neg coming from out
    // and then we clone the resulting tensor to resolve all of them in memory
    if (out_f.is_conj()) {
      A_f = A_f.conj();
    }
    A_is_conj = false;

    if (out_f.is_neg()) {
      A_f = A_f._neg_view();
    }
    A_is_neg = false;

    // This choice is to be consistent with how we flip `upper` later on
    // Note that this is the same reasoning we apply for neg and conj below
    // If B has neg or out or transpose, then we need to resolve it in memory
    A_f = transpose_A ? A_f.clone(at::MemoryFormat::Contiguous)
                      : cloneBatchedColumnMajor(A_f);
    A_is_f_contig = true;
  } else if C10_UNLIKELY (A_is_f_contig && A_is_conj) {
    if C10_UNLIKELY (A_f.is_neg() || out_f.is_neg()) {
      // Cases A_is_neg (remember that B.is_neg() iff out_f.is_same(B))
      // -AX = -B => A(-X) = B. Swap neg of A_f. Nothing to do on X as X.is_same(B).
      // -AX = B. We resolve the neg in memory
      // AX = -B => -A -X = B. We resolve the neg in memory for A,
      //                       Since X.is_same(B), we already have that X.is_neg() == true

      // We do the neg with a view, as this will be resolved in the clone below
      if (out_f.is_neg()) {
        A_f = A_f._neg_view();
      }
      A_is_neg = false;
    }
    // We resolve the transpose if necessary and then leave A_f F-transposed,
    // as BLAS can handle the case F-transposed and conjugated
    A_f = at::clone(transpose_A ? A_f.mT() : A_f, at::MemoryFormat::Contiguous);
    A_is_f_contig = false;
    if (transpose_A) {
      upper = !upper;
    }
    // As we've already resolved the conj of A in the clone
    A_is_conj = out_f.is_conj();
  } else if C10_UNLIKELY (A_is_neg) {
    // We follow the same logic as above, only that in this case we need to perform the
    // negation in memory
    if (out_f.is_neg()) {
      A_f = -A_f;
    } else {
      A_f = A_f.resolve_neg();
    }
    A_is_neg = false;
    // As we've already resolved the conj of A in the negationa bove
    A_is_conj = out_f.is_conj();
  }
  // Invariant: out_f is F-contig and A_f is F-ready
  // neg has been resolved

  // If we pass the matrix physically F-transposed, we need to change the parity of upper
  if (A_f.stride(-1) == 1) {
    upper = !upper;
  }

  triangular_solve_stub(
    A_f.device().type(), A_f, out_f,
    /*left=*/left,
    /*upper=*/upper,
    /*transpose*/to_transpose_type(A_is_f_contig, A_is_conj),
    /*unitriangular=*/unitriangular);

  if (transpose_out_f) {
    out_f.transpose_(-2, -1);
  }

  if (!out_f.is_same(out)) {
    out.copy_(out_f);
  }
  return out;
}

Tensor linalg_solve_triangular(
    const Tensor& A,
    const Tensor& B,
    bool upper,
    bool left,
    bool unitriangular) {
  Tensor out = at::empty({0}, A.options());
  linalg_solve_triangular_out(A, B, upper, left, unitriangular, out);
  return out;
}

}}  // namespace at::native<|MERGE_RESOLUTION|>--- conflicted
+++ resolved
@@ -2895,88 +2895,7 @@
   return values;
 }
 
-<<<<<<< HEAD
-// ~~~~~~~~~~~~~~~~~~~~~~~~~~~~~~~~~~~~ svd ~~~~~~~~~~~~~~~~~~~~~~~~~~~~~~~~~~~~~~
-
-template <typename scalar_t>
-static void apply_svd(Tensor& self, Tensor& U, Tensor& S, Tensor& VT,
-                      char jobz, std::vector<int64_t>& infos) {
-#if !AT_BUILD_WITH_LAPACK()
-  AT_ERROR("svd: LAPACK library not found in compilation");
-#else
-  using value_t = typename c10::scalar_value_type<scalar_t>::type;
-  auto self_data = self.data_ptr<scalar_t>();
-  auto U_data = U.data_ptr<scalar_t>();
-  auto S_data = S.data_ptr<value_t>();
-  auto VT_data = VT.data_ptr<scalar_t>();
-  auto self_stride = matrixStride(self);
-  auto U_stride = jobz == 'N' ? 1 : matrixStride(U);
-  auto S_stride = S.size(-1);
-  auto VT_stride = jobz == 'N' ? 1 : matrixStride(VT);
-  auto batchsize = batchCount(self);
-=======
-// ~~~~~~~~~~~~~~~~~~~~~~~~~~~~~~~~~~~~ eig ~~~~~~~~~~~~~~~~~~~~~~~~~~~~~~~~~~~~~~
-
-DEFINE_DISPATCH(eig_stub);
-
-std::tuple<Tensor&, Tensor&> eig_out(const Tensor& self, bool eigenvectors, Tensor& e, Tensor& v) {
-  TORCH_WARN_ONCE(
-    "torch.eig is deprecated in favor of torch.linalg.eig and will be removed in a future ",
-    "PyTorch release.\n",
-    "torch.linalg.eig returns complex tensors of dtype cfloat or cdouble rather than real tensors ",
-    "mimicking complex tensors.\n",
-    "L, _ = torch.eig(A)\n",
-    "should be replaced with\n",
-    "L_complex = torch.linalg.eigvals(A)\n",
-    "and\n",
-    "L, V = torch.eig(A, eigenvectors=True)\n",
-    "should be replaced with\n",
-    "L_complex, V_complex = torch.linalg.eig(A)"
-  );
-  TORCH_CHECK(self.dim() == 2, "input should be 2 dimensional");
-  TORCH_CHECK(self.size(0) == self.size(1), "input should be square");
-  TORCH_CHECK(self.isfinite().all().item<bool>(), "input should not contain infs or NaNs");
-  checkSameDevice("torch.eig", e, self, "eigenvalues");
-  checkLinalgCompatibleDtype("torch.eig", e, self, "eigenvalues");
-  if (eigenvectors) {
-    checkSameDevice("torch.eig", v, self, "eigenvectors");
-    checkLinalgCompatibleDtype("torch.eig", v, self, "eigenvectors");
-  }
-  int64_t n = self.size(-1);
-
-  if (isComplexType(at::typeMetaToScalarType(self.dtype()))) {
-      at::native::resize_output(e, {n});
-  } else {
-      at::native::resize_output(e, {n, 2});
-  }
-  if (eigenvectors) {
-      at::native::resize_output(v, self.sizes());
-  }
-
-  // optimization: if self is empty, we can immediately return the empty
-  // tensors, instead of getting empty tensors from eig_helper
-  if (self.numel() == 0) {
-      return std::tuple<Tensor&, Tensor&>(e, v);
-  }
-
-  Tensor vals_, vecs_;
-  std::tie(vals_, vecs_) = eig_stub(self.device().type(), self, eigenvectors);
-  e.copy_(vals_);
-  if (eigenvectors) {
-    v.copy_(vecs_);
-  }
-  return std::tuple<Tensor&, Tensor&>(e, v);
-}
-
-std::tuple<Tensor,Tensor> eig(const Tensor& self, bool eigenvectors) {
-  Tensor e = at::empty({0}, self.options());
-  Tensor v = at::empty({0}, self.options());
-  at::eig_out(e, v, self, eigenvectors);
-  return std::tuple<Tensor, Tensor>(e, v);
-}
-
 // ~~~~~~~~~~~~~~~~~~~~~~~~~~~~~~~~~ linalg_svd ~~~~~~~~~~~~~~~~~~~~~~~~~~~~~~~~~~
->>>>>>> 89d6f3e6
 
 /* torch.svd, implemented in terms of torch.linalg.svd. There are two main
    differences:
