--- conflicted
+++ resolved
@@ -5,7 +5,6 @@
 import torch
 import torch.distributed._functional_collectives as funcol
 
-from torch.distributed._tensor.rng_tracker import _rng_tracker
 from torch.distributed.distributed_c10d import (
     _find_pg_by_ranks_and_tag,
     _get_default_group,
@@ -148,20 +147,6 @@
                     f"DeviceMesh only support homogeneous hardware, but found "
                     f"{world_size} ranks and {num_devices_per_host} {self.device_type} devices!"
                 )
-<<<<<<< HEAD
-            torch.cuda.set_device(get_rank() % num_gpus_per_host)
-
-        # synchronize Random Number Generator state across ranks
-        if self.device_type == "cuda":
-            _rng_tracker.sync_rng_state()
-=======
-            device_handle.set_device(get_rank() % num_devices_per_host)
-        # TODO (xilunwu): to perform DTensor random ops, we need to ensure all ranks in mesh is initialized
-        # with the same random seed. The seed to use will be the current seed on rank 0. We store this seed
-        # as an attribute of device mesh for future use. However, the detail is still TBD how we gonna use
-        # this attribute, so we will implement this logic once we figure out the answer.
-        self._seed = torch.initial_seed()
->>>>>>> 65253fcd
 
         # calculate the coordinates of the current global rank on the mesh
         rank_coords = (self.mesh == get_rank()).nonzero()
