import collections
import contextlib
import dataclasses
import enum
import functools
import inspect
import logging
import operator
import re
import types
from typing import List, NamedTuple, Optional, Union

import torch

from torch import SymInt
from torch._guards import GuardSource
from torch._ops import HigherOrderOperator
from torch._subclasses.fake_tensor import FakeTensor
from torch.fx.experimental.symbolic_shapes import (
    DimConstraint,
    DimDynamic,
    RelaxedUnspecConstraint,
)
from torch.fx.immutable_collections import immutable_list
from torch.utils.weak import WeakIdRef

from .. import config, mutation_guard, replay_record, skipfiles
from ..allowed_functions import is_allowed, is_builtin_callable, is_numpy
from ..exc import unimplemented
from ..guards import GuardBuilder
from ..side_effects import SideEffects
from ..source import (
    AttrSource,
    ConstantSource,
    GetItemSource,
    GlobalWeakRefSource,
    is_constant_source,
    LocalSource,
    RandomValueSource,
    Source,
    TupleIteratorGetItemSource,
)
from ..utils import (
    clone_input,
    get_fake_value,
    getfile,
    global_key_name,
    HAS_NUMPY,
    is_namedtuple,
    is_numpy_int_type,
    is_typing,
    istype,
    np,
    odict_values,
    preserve_rng_state,
    tensor_always_has_static_shape,
    torch_np,
    tuple_iterator,
    tuple_iterator_getitem,
    tuple_iterator_len,
    wrap_fake_exception,
)

from .base import MutableLocal, typestr, VariableTracker
from .builtin import BuiltinVariable
from .constant import ConstantVariable, EnumVariable
from .ctx_manager import CUDAStreamVariable, NullContextVariable
from .dicts import (
    ConstDictVariable,
    DataClassVariable,
    DefaultDictVariable,
    HFPretrainedConfigVariable,
)
from .functions import UserFunctionVariable, UserMethodVariable
from .lists import (
    ListVariable,
    NamedTupleVariable,
    RangeVariable,
    SizeVariable,
    SliceVariable,
    TupleIteratorVariable,
    TupleVariable,
)
from .misc import (
    AutogradFunctionContextVariable,
    AutogradFunctionVariable,
    ComptimeVariable,
    GetAttrVariable,
    InspectSignatureVariable,
    LambdaVariable,
    NumpyVariable,
    PythonModuleVariable,
    SkipFilesVariable,
    TypingVariable,
)
from .nn_module import FSDPManagedNNModuleVariable, UnspecializedNNModuleVariable
from .tensor import (
    SymNodeVariable,
    TensorVariable,
    TensorWithTFOverrideVariable,
    UnspecializedPythonVariable,
)
from .torch import (
    tensor_dunder_fns,
    torch_special_class_types,
    TorchHigherOrderOperator,
    TorchVariable,
)
from .user_defined import UserDefinedClassVariable, UserDefinedObjectVariable


log = logging.getLogger(__name__)


DimList = List


class _missing:
    pass


@dataclasses.dataclass
class GraphArg:
    source: Source
    # TODO: storing a SymInt here but not a FakeTensor is a pretty strange
    # thing to do.  Probably should have example (which stores an int) and
    # fake_example
    example: Union[torch.Tensor, torch.SymInt]
    is_unspecialized: bool
    fake_tensor: Optional[torch._subclasses.fake_tensor.FakeTensor]
    # UnspecializedPythonVariable often masquerades as a tensor.
    # We MUST NOT generate shape guard code
    # that actually tries to access tensor properties on these values.
    # is_tensor lets us tell if this graph arg actually is a tensor
    # or not.
    is_tensor: bool = True

    def __post_init__(self):
        if isinstance(self.example, torch.Tensor):
            assert isinstance(
                self.fake_tensor, torch._subclasses.fake_tensor.FakeTensor
            )
        if isinstance(self.example, torch._subclasses.fake_tensor.FakeTensor):
            raise AssertionError("Fake Tensor observed in TorchDynamo Fx graph inputs")

    def load(self, tx):
        return self.source.reconstruct(tx)

    def erase(self):
        self.example = None


class VariableBuilder:
    """Wrap a python value in a VariableTracker() instance"""

    def __init__(
        self,
        tx,
        source: Source,
    ):
        assert source is not None
        super().__init__()
        self.tx = tx
        self.source = source
        self.name = source.name()

    def __call__(self, value):
        if value in self.tx.output.side_effects:
            # TODO(jansel): add guard for alias relationship
            return self.tx.output.side_effects[value]
        return self._wrap(value).clone(**self.options())

    @staticmethod
    @functools.lru_cache(None)
    def _common_constants():
        return {
            # We zero-one specialize shapes, so specialize these constants
            # too
            0,
            1,
            # NB: There used to be more constants here, but honestly it was
            # pretty confusing.  Note we specialize floats by default, and
            # DON'T specialize ints by default.  This all only matters with
            # dynamic_shapes
        }

    @staticmethod
    def list_type(value):
        if is_namedtuple(value):
            return functools.partial(NamedTupleVariable, tuple_cls=type(value))
        return {
            tuple: TupleVariable,
            list: ListVariable,
            odict_values: ListVariable,
            torch.nn.ParameterList: ListVariable,
            torch.nn.ModuleList: ListVariable,
        }[type(value)]

    def get_source(self):
        return self.source

    def options(self):
        return {"source": self.get_source()}

    def make_guards(self, *guards):
        source = self.get_source()
        if (
            isinstance(source, ConstantSource)
            or source.guard_source() == GuardSource.CONSTANT
        ):
            return None
        return {source.make_guard(guard) for guard in guards}

    @classmethod
    @functools.lru_cache(None)
    def _type_dispatch(cls):
        # NB: Careful not to close over self to avoid ref cycle from lru_cache
        entries = [
            (
                (torch.Tensor, torch.nn.Parameter, torch._subclasses.FakeTensor),
                cls.wrap_tensor,
            ),
            ((tuple, list, odict_values), cls.wrap_listlike),
            (tuple_iterator, cls.wrap_tuple_iterator),
            ((slice, range), cls.wrap_slice_range),
            (
                (
                    int,
                    float,
                    bool,
                    type(None),
                    str,
                    torch.Size,
                    torch.device,
                    torch.dtype,
                ),
                cls.wrap_literal,
            ),
        ]

        result = {}
        for ts, fn in entries:
            for t in ts if isinstance(ts, tuple) else (ts,):
                assert t not in result
                result[t] = fn

        return result

    @classmethod
    @functools.lru_cache(None)
    def _id_dispatch(cls):
        from ..comptime import comptime

        entries = [
            (
                inspect.signature,
                lambda self, value: LambdaVariable(
                    InspectSignatureVariable.create,
                    source=self.source,
                    guards=self.make_guards(GuardBuilder.FUNCTION_MATCH),
                ),
            ),
            (comptime, lambda self, value: ComptimeVariable()),
            (
                dataclasses.fields,
                lambda self, value: LambdaVariable(
                    _dataclasses_fields_lambda,
                    source=self.source,
                    guards=self.make_guards(GuardBuilder.FUNCTION_MATCH),
                ),
            ),
            (
                tensor_dunder_fns,
                lambda self, value: TorchVariable(
                    value,
                    source=self.source,
                    guards=self.make_guards(GuardBuilder.FUNCTION_MATCH),
                ),
            ),
        ]

        result = {}
        for ts, fn in entries:
            for t in ts if isinstance(ts, (tuple, list)) else (ts,):
                assert t not in result
                result[id(t)] = fn

        return result

    def _wrap(self, value):
        make_guards = self.make_guards

        # Handle exact type() match
        type_dispatch = self._type_dispatch().get(type(value))
        if type_dispatch is not None:
            return type_dispatch(self, value)

        # Handle exact id() match
        id_dispatch = self._id_dispatch().get(id(value))
        if id_dispatch is not None:
            return id_dispatch(self, value)

        # Note - There are some nested values where types mismatch!
        # We want to get those out and wrap those.
        value = inspect.getattr_static(value, "_torchdynamo_inline", value)

        # Everything else (NB: order matters!)
        if istype(value, config.traceable_tensor_subclasses):
            return self.wrap_tensor(value)
        elif is_namedtuple(value):
            return self.wrap_listlike(value)
        elif istype(
            value, (dict, collections.defaultdict, collections.OrderedDict)
        ) and all(
            (
                ConstantVariable.is_literal(k)
                or self.tensor_can_be_dict_key(k)
                or isinstance(k, enum.Enum)
                for k in value.keys()
            )
        ):
            if not value and self.get_source().is_nn_module():
                # It is faster to guard on 'false' property than to guard
                # on actual dict keys, but we can't do this fast guard in general because
                # it omits a crucial type check that ensures the value is actually still a dict at runtime.

                # Why is this OK for (specialized) nnmodules? We set up a setattr hook
                # to check for module property mutations, which does a reasonable,
                # but not completely secure job ensuring a property wasn't changed.
                guards = self.make_guards(GuardBuilder.BOOL_FALSE)
            else:
                guards = self.make_guards(GuardBuilder.DICT_KEYS)

            # store key variables in global location for reconstruction
            for key in value.keys():
                if self.tensor_can_be_dict_key(key):
                    self.tx.store_dict_key(global_key_name(key), key)

            def index_source(key):
                if self.tensor_can_be_dict_key(key):
                    return GlobalWeakRefSource(global_key_name(key))
                else:
                    return key

            result = {
                k: VariableBuilder(
                    self.tx, GetItemSource(self.get_source(), index_source(k))
                )(value[k]).add_guards(guards)
                for k in value.keys()
            }

            if istype(value, collections.defaultdict):
                result = DefaultDictVariable(
                    result, type(value), value.default_factory, guards=guards
                )
            else:
                result = ConstDictVariable(result, type(value), guards=guards)

            return self.tx.output.side_effects.track_dict(self.source, value, result)
        elif isinstance(value, torch.nn.Module):
            return self.wrap_module(value)
        elif ConstantVariable.is_literal(value):  # non-atomic literals
            return self.wrap_literal(value)
        elif istype(value, frozenset) and (
            all(is_allowed(x) or ConstantVariable.is_literal(x) for x in value)
        ):
            # For frozenset, we can guard by object ID instead of value
            # equality, this allows us to handle non-literal values
            return ConstantVariable(
                value=value,
                source=self.source,
                guards=make_guards(GuardBuilder.ID_MATCH),
            )
        elif isinstance(value, enum.Enum):
            return EnumVariable(
                value=value,
                source=self.source,
                guards=make_guards(GuardBuilder.ID_MATCH),
            )
        elif is_builtin_callable(value):
            return BuiltinVariable(
                value,
                source=self.source,
                guards=make_guards(GuardBuilder.BUILTIN_MATCH),
            )
        elif is_allowed(value):
            return TorchVariable(
                value,
                source=self.source,
                guards=make_guards(GuardBuilder.FUNCTION_MATCH),
            )
        elif is_typing(value):
            # typing.List, typing.Mapping, etc.
            return TypingVariable(
                value,
                source=self.source,
                guards=make_guards(GuardBuilder.ID_MATCH),
            )
        elif is_numpy(value):
            return NumpyVariable(
                value,
                source=self.source,
                guards=make_guards(
                    GuardBuilder.FUNCTION_MATCH
                    if callable(value)
                    else GuardBuilder.TYPE_MATCH
                ),
            )
        elif (
            istype(value, (type, types.FunctionType))
            and skipfiles.check(getfile(value), allow_torch=True)
            and not inspect.getattr_static(value, "_torchdynamo_inline", False)
        ):
            return SkipFilesVariable(
                value,
                source=self.source,
                guards=make_guards(GuardBuilder.FUNCTION_MATCH),
            )
        # NB: These can't be put in type_dispatch, they have to run later
        elif istype(value, (types.FunctionType, torch.jit.ScriptFunction)):
            return UserFunctionVariable(
                value,
                source=self.source,
                guards=make_guards(GuardBuilder.FUNCTION_MATCH),
            )
        elif istype(value, (types.ModuleType, replay_record.DummyModule)):
            return PythonModuleVariable(
                value,
                source=self.source,
                guards=make_guards(GuardBuilder.PYMODULE_MATCH),
            )
        elif istype(value, torch.autograd.function.FunctionMeta):
            return AutogradFunctionVariable(
                value,
                source=self.source,
                guards=make_guards(GuardBuilder.FUNCTION_MATCH),
            )
        elif isinstance(value, torch.autograd.function.FunctionCtx):
            # The autograd.function context
            return self.tx.output.side_effects.track_object_existing(
                self.source,
                value,
                AutogradFunctionContextVariable(
                    value,
                    source=self.source,
                    guards=make_guards(GuardBuilder.TYPE_MATCH),
                ),
            )
        elif (
            isinstance(value, types.MethodType)
            and istype(
                getattr(value, "__self__", None), torch.autograd.function.FunctionMeta
            )
            and getattr(value, "__name__", "") == "apply"
            and value == getattr(value.__self__, "apply", None)
        ):
            # handle aliased autograd function `apply` calls
            return GetAttrVariable(
                AutogradFunctionVariable(
                    value.__self__,
                    source=self.source,
                    guards=make_guards(GuardBuilder.FUNCTION_MATCH),
                ),
                "apply",
            )
        elif HAS_NUMPY and isinstance(value, np.number):
            return self.wrap_unspecialized_primitive(value)
        elif DataClassVariable.is_matching_object(value):
            return DataClassVariable.wrap(self, value).add_guards(
                make_guards(GuardBuilder.TYPE_MATCH)
            )
        elif HFPretrainedConfigVariable.is_matching_object(value):
            return HFPretrainedConfigVariable(
                value, guards=make_guards(GuardBuilder.TYPE_MATCH)
            )
        elif isinstance(value, HigherOrderOperator):
            return TorchHigherOrderOperator(
                value,
                guards=self.make_guards(
                    GuardBuilder.TYPE_MATCH, GuardBuilder.NAME_MATCH
                ),
            )
        elif type(value).__name__ == "builtin_function_or_method" and isinstance(
            value.__self__, torch_special_class_types
        ):
            return TorchVariable(
                value,
                guards=make_guards(GuardBuilder.FUNCTION_MATCH),
            )
        elif isinstance(value, torch.cuda.streams.Stream):
            return CUDAStreamVariable(
                None,
                value,
                source=self.source,
                guards=self.make_guards(GuardBuilder.ID_MATCH),
            )
        elif issubclass(type(value), type):
            # TODO(whc) the following seems preferable but breaks some tests, debug
            # elif inspect.isclass(value):
            return UserDefinedClassVariable(
                value,
                source=self.source,
                guards=make_guards(GuardBuilder.FUNCTION_MATCH),
            )
        elif isinstance(value, types.MethodType) and isinstance(
            value.__self__, torch.nn.Module
        ):
            # don't let MethodTypes fall through to UserDefinedObject,
            # which doesn't support 'CALL_FUNCTION'

            # TODO(whc): Why do we limit this to methods on NNModules?
            # I don't have a good reason for this, but it preserves the existing behavior
            # for MBartForConditionalGeneration, which generates many graph breaks and OOMs otherwise.
            # I suspect we probably want to relax this check and dig deeper there.

            # In order to construct a MethodVariable in Dynamo, we start with an actual method obj from python,
            # but need to separately wrap its underlying `__func__` and its `self` argument.  We wrap `self` here
            # and then `__func__` gets wrapped inside UserMethodVariable.
            self_obj = VariableBuilder(
                self.tx, source=AttrSource(self.source, "__self__")
            )(value.__self__)
            assert self_obj and isinstance(
                self_obj, VariableTracker
            ), "Failed to produce a valid self obj"
            return UserMethodVariable(
                value.__func__,
                self_obj,
                source=self.source,
                guards=make_guards(GuardBuilder.FUNCTION_MATCH),
            )
        elif (
            istype(value, contextlib.nullcontext)
            and inspect.getattr_static(value, "enter_result", None) is None
        ):
            return NullContextVariable(
                source=self.source,
                guards=make_guards(GuardBuilder.FUNCTION_MATCH),
            )
        else:
            result = UserDefinedObjectVariable(
                value,
                source=self.source,
                guards=self.make_guards(GuardBuilder.TYPE_MATCH),
            )
            if not SideEffects.cls_supports_mutation_side_effects(type(value)):
                # don't allow STORE_ATTR mutation with custom __setattr__
                return result
            return self.tx.output.side_effects.track_object_existing(
                self.source, value, result
            )

    def tensor_can_be_dict_key(self, value):
        # only allow Parameter and another specific Tensor can be used as dict key
        return (
            isinstance(value, torch.nn.Parameter)
            or isinstance(self.source, AttrSource)
            and self.source.member == "state"
            and isinstance(self.source.base, LocalSource)
        )

    def tensor_should_specialize(self):
        return (
            self.source
            and isinstance(self.source, GetItemSource)
            and isinstance(self.source.base, GetItemSource)
            and self.source.base.index == "params"
            and isinstance(self.source.base.base, GetItemSource)
            and isinstance(self.source.base.base.base, AttrSource)
            and self.source.base.base.base.member == "param_groups"
            and isinstance(self.source.base.base.base.base, LocalSource)
            and (
                isinstance(
                    self.tx.f_locals[self.source.base.base.base.base.local_name],
                    torch.optim.Optimizer,
                )
                if self.source.base.base.base.base.local_name in self.tx.f_locals.keys()
                else True
            )
        )

    def wrap_listlike(self, value: Union[tuple, list, odict_values, NamedTuple]):
        # One can index a tensor with a list/tuple. Therefore, we need to
        # have a stricter match.
        if (
            istype(value, (tuple, list))
            and all(
                isinstance(x, int) or is_numpy_int_type(x) or x is None for x in value
            )
            and not config.dynamic_shapes
        ):
            guards = self.make_guards(GuardBuilder.EQUALS_MATCH)
        else:
            guards = self.make_guards(GuardBuilder.LIST_LENGTH)
        output = [
            VariableBuilder(self.tx, GetItemSource(self.get_source(), i))(
                item
            ).add_guards(guards)
            for i, item in enumerate(value)
        ]
        result = self.list_type(value)(output, guards=guards)
        if istype(value, list):
            return self.tx.output.side_effects.track_list(self.source, value, result)
        return result

    def wrap_tuple_iterator(self, value: tuple_iterator):
        guards = self.make_guards(GuardBuilder.TUPLE_ITERATOR_LEN)
        output = [
            VariableBuilder(self.tx, TupleIteratorGetItemSource(self.get_source(), i))(
                tuple_iterator_getitem(value, i)
            ).add_guards(guards)
            for i in range(tuple_iterator_len(value))
        ]
        return TupleIteratorVariable(
            output, mutable_local=MutableLocal(), guards=guards
        )

    def wrap_slice_range(self, value: Union[slice, range]):
        items = [
            VariableBuilder(self.tx, AttrSource(self.get_source(), k))(
                getattr(value, k)
            )
            for k in ("start", "stop", "step")
        ]
        if isinstance(value, slice):
            return SliceVariable(
                items, guards=self.make_guards(GuardBuilder.TYPE_MATCH)
            )
        else:
            return RangeVariable(
                items, guards=self.make_guards(GuardBuilder.EQUALS_MATCH)
            )

    def wrap_module(self, value: torch.nn.Module):
        from ..eval_frame import OptimizedModule

        if istype(value, OptimizedModule):
            guards = self.make_guards(GuardBuilder.TYPE_MATCH)
            self.source = AttrSource(self.source, "_orig_mod")
            return self.wrap_module(value._orig_mod).add_guards(guards)

        if (
            isinstance(value, (torch.nn.RNN, torch.nn.GRU, torch.nn.LSTM))
            and not config.allow_rnn
        ):
            unimplemented("TorchDynamo purposely graph breaks on RNN, GRU, LSTMs")
        if mutation_guard.is_dynamic_nn_module(value):
            # created dynamically, don't specialize on it
            result = UnspecializedNNModuleVariable(
                value, guards=self.make_guards(GuardBuilder.TYPE_MATCH)
            )
            if not SideEffects.cls_supports_mutation_side_effects(type(value)):
                # don't allow STORE_ATTR mutation with custom __setattr__
                return result
            return self.tx.output.side_effects.track_object_existing(
                self.source, value, result
            )
        elif issubclass(
            value.__class__, torch.nn.parallel.distributed.DistributedDataParallel
        ):
            return UnspecializedNNModuleVariable(
                value, guards=self.make_guards(GuardBuilder.TYPE_MATCH)
            )
        elif getattr(value, "_is_fsdp_managed_module", False):
            # See note [Dynamo treats FSDP wrapped modules as UnspecializedNNModule]
            # in fully_sharded_data_parallel.py for more information

            # we can't do this assert inside FSDP constructor,
            # since we don't know yet whether dynamo will be used
            assert getattr(
                value, "_fsdp_use_orig_params", False
            ), "Dynamo only supports FSDP with use_orig_params=True"

            # Note on FSDP guarding
            # 1. We expect FSDP wrapping mutates an nn module irreversably (no way to de-wrap).
            # 2. Eager FSDP already assumes (requires, but without enforcement) that users don't mutate their
            #    model parameters/structure after FSDP wrapping, because FSDP wouldn't notice or update its FlatParams.
            #
            # Due to (1), once we enter this path we expect not to go back nor have to guard on type
            # or _is_fsdp_managed_module.
            #
            # TODO(whc) We could add a guard on the opposite case, where a user compiled/ran
            # pre-FSDP-wrapped model, then wrapped, to ensure that we recompile with the FSDP handling.
            #
            # Due to (2), we skip guards on inner contents of fsdp_managed modules, by using FSDPNNModuleSource as the
            # guard source.  This behavior is gated on config.skip_fsdp_guards.
            #
            # ID_MATCH is required to disambiguate cases as simple as a unit test that constructs 2 models and wraps
            # them differently with different FSDP configs.  (test_dynamo_distributed.py -k test_fsdp_aot_eager)
            return FSDPManagedNNModuleVariable(
                value,
                guards=self.make_guards(GuardBuilder.TYPE_MATCH, GuardBuilder.ID_MATCH),
                source=self.get_source(),
            )
        else:
            return self.tx.output.register_attr_or_module(
                value,
                self.name,
                source=self.get_source(),
                # Guards are added inside register_attr_or_module
            )

    def wrap_literal(self, value):
        unspec = not config.specialize_int and config.dynamic_shapes
        if unspec and type(value) is torch.Size:
            return SizeVariable(
                [
                    VariableBuilder(self.tx, GetItemSource(self.get_source(), i))(v)
                    for i, v in enumerate(value)
                ],
                guards=self.make_guards(GuardBuilder.LIST_LENGTH),
            )
        elif unspec and type(value) is int:
            # unspecializing int by default, but still
            # specialize for the following conditions
            if (
                value in self._common_constants()
                # Assume integers from global variables want to be specialized
                or not self.source.guard_source().is_local()
                # Assume that integers that came from NN modules want to be
                # specialized (as we don't expect users to be changing the
                # NN modules on the fly)
                or self.source.guard_source().is_nn_module()
            ):
                return ConstantVariable(
                    value=value,
                    guards=self.make_guards(GuardBuilder.CONSTANT_MATCH),
                )
            else:
                return self.wrap_unspecialized_primitive(value)
        else:
            return ConstantVariable(
                value=value,
                guards=self.make_guards(GuardBuilder.CONSTANT_MATCH),
            )

    def wrap_tensor(self, value: torch.Tensor):
        source = self.get_source()

        if (
            source.guard_source().is_nn_module()
            and not source.guard_source().is_fsdp_module()
        ):
            return self.tx.output.register_attr_or_module(
                value,
                self.name,
                source=source,
                # Guards are done inside register_attr_or_module
                # guards=self.make_guards(GuardBuilder.TENSOR_MATCH),
            )

        if is_constant_source(source):
            return self.tx.output.register_attr_or_module(
                value,
                re.sub(r"[^a-zA-Z0-9]+", "_", self.name),
                source=source,
                # Guards are added inside register_attr_or_module
            )

        if type(value) in config.traceable_tensor_subclasses:
            # Ordinarily, we would fakeify a tensor so that it can get dynamic
            # shapes and be computed on without triggering actual operations.
            # However, how can we fakeify a tensor subclass?  Ordinary
            # inheritance (nor multiple inheritance) won't work work.
            #
            # Instead, our plan is to *manually simulate* the tensor subclass
            # inheriting from a fake tensor with dynamo.  This means our
            # data representation for a tensor subclass will be a fake tensor
            # + tensor subclass type + any extra data the subclass may have
            # been storing on the tensor.  Because all Python accesses are
            # mediated through TensorWithTFOverrideVariable, we can ensure
            # that we dispatch differently, e.g., according to
            # __torch_function__
            #
            # To simplify things for now, the __dict__ tracking bits haven't
            # been implemented yet, but they can be added into this design at
            # a later point in time.
            ignore_subclass = True
        else:
            assert type(value) in (torch.Tensor, torch.nn.Parameter)
            ignore_subclass = False

        is_duplicate_tensor = source in self.tx.output.input_source_to_var
        if is_duplicate_tensor:
            return self.tx.output.input_source_to_var[source]

        tensor_proxy = self.tx.output.create_graph_input(
            re.sub(r"[^a-zA-Z0-9]+", "_", self.name), type(value)
        )
        tensor_variable = wrap_fx_proxy(
            tx=self.tx,
            proxy=tensor_proxy,
            example_value=value,
            guards=self.make_guards(GuardBuilder.TENSOR_MATCH),
            should_specialize=self.tensor_should_specialize(),
            ignore_subclass=ignore_subclass,
            source=source,
        )
        self.tx.output.input_source_to_var[source] = tensor_variable
        assert "tensor_dict" not in tensor_proxy.node.meta
        tensor_proxy.node.meta["tensor_dict"] = value.__dict__.copy()

        # TODO: I think the result is guaranteed to be fake with
        # ignore_subclass changes
        fake_tensor_value = None
        example_value = tensor_variable.proxy.node.meta["example_value"]
        if isinstance(example_value, torch._subclasses.fake_tensor.FakeTensor):
            fake_tensor_value = example_value

        grapharg = GraphArg(source, value, False, fake_tensor_value)
        tensor_proxy.node.meta["grapharg"] = grapharg
        self.tx.output.add_symbol_bindings(grapharg)

        if type(value) in config.traceable_tensor_subclasses:
            subclass_torch_function__func = value.__torch_function__.__func__
            subclass_type = type(value)
            # NB: This is slightly misnamed, a tensor subclass might not have
            # any explicit __torch_function__ implementation and is relying
            # on the default inherited from torch.Tensor
            return TensorWithTFOverrideVariable(
                tensor_variable,
                source,
                subclass_torch_function__func,
                subclass_type,
            )

        return tensor_variable

    def wrap_unspecialized_primitive(self, value):
        if self.name in self.tx.output.unspec_variable_map:
            return self.tx.output.unspec_variable_map[self.name]
        else:
            # NB: We do not do float.  For motivation, see
            # https://docs.google.com/document/d/1INSCdYu1PxXcr43HrD82OudeEuS-qxQe1yZmLg2wy6A/edit
            # but the general idea is that we generate kernels that can
            # take unspecialized floats and use them in sizevar computation
            if (
                config.dynamic_shapes
                and isinstance(value, int)
                and not is_constant_source(self.get_source())
                and not isinstance(self.get_source(), RandomValueSource)
            ):
                if value < 0 or torch._dynamo.config.specialize_int:
                    # Negative values don't create_symbol correctly,
                    # so make sure we do a constant in this case.
                    #
                    # Also, if specialize_int is False, also return
                    # a constant (but this should have been handled
                    # in the caller, TBH)
                    return ConstantVariable(
                        value=value,
                        guards=self.make_guards(GuardBuilder.CONSTANT_MATCH),
                    )

                shape_env = self.tx.output.shape_env

                name = self.source.name()
                if name not in self.tx.output.frame_state:
                    curr_size = value
                else:
                    curr_size = self.tx.output.frame_state[name]
                    if curr_size != value:
                        curr_size = None
                self.tx.output.frame_state[name] = curr_size

                # TODO: This should be dynamic, as we in general do not
                # know if bare integers are actually going to be sizevars
                # and it is inappropriate to eagerly duck size them with
                # real sizevars
                if curr_size is None or not config.assume_static_by_default:
                    dynamic_dim = DimDynamic.DYNAMIC
                else:  # assume_static_by_default
                    # TODO: dynamic_dim = DimDynamic.STATIC should work but
                    # for some reason it doesn't
                    return ConstantVariable(
                        value=value,
                        guards=self.make_guards(GuardBuilder.CONSTANT_MATCH),
                    )

                wrapped_value = shape_env.create_symintnode(
                    # TODO: This is wrong wrong wrong, create_symbol will
                    # generate something that is non-negative, but this is
                    # not a sound assumption to make.
                    # Not fixing as this was a preexisting condition.
                    shape_env.create_symbol(
                        value,
                        source=self.source,
                        dynamic_dim=dynamic_dim,
                        constraint_dim=None,
                    ),
                    hint=value,
                )
                self.tx.output.tracked_fakes.append(
                    TrackedFake(wrapped_value, self.source, None)
                )
            else:
                wrapped_value = torch.tensor(value)
            if not isinstance(self.get_source(), RandomValueSource):
                guards = {self.get_source().make_guard(GuardBuilder.TYPE_MATCH, True)}
                options = {"guards": guards}
            else:
                options = {}
            options.update({"source": self.get_source()})
            if isinstance(wrapped_value, torch.Tensor):
                options.update({"raw_value": value})

            proxy = self.tx.output.create_graph_input(
                re.sub(r"[^a-zA-Z0-9]+", "_", self.name), type(wrapped_value)
            )

            unspec_var = wrap_fx_proxy_cls(
                UnspecializedPythonVariable,
                tx=self.tx,
                proxy=proxy,
                example_value=wrapped_value,
                **options,
            )
            self.tx.output.unspec_variable_map[self.name] = unspec_var
            if not is_constant_source(self.get_source()):
                if self.tx.export and not isinstance(self.get_source(), LocalSource):
                    raise AssertionError(
                        "Dynamo attempts to add additional input during export: value={}, source={}".format(
                            wrapped_value, self.get_source()
                        )
                    )
                fake_tensor_value = None
                if isinstance(unspec_var, ConstantVariable):
                    example_value = unspec_var.value
                else:
                    example_value = unspec_var.proxy.node.meta["example_value"]
                if isinstance(example_value, torch._subclasses.fake_tensor.FakeTensor):
                    fake_tensor_value = example_value
                proxy.node.meta["grapharg"] = GraphArg(
                    self.get_source(),
                    wrapped_value,
                    isinstance(wrapped_value, torch.Tensor),
                    fake_tensor_value,
                    is_tensor=False,
                )
            return unspec_var


def _dataclasses_fields_lambda(obj):
    if isinstance(obj, UserDefinedObjectVariable):
        value = obj.value
    elif isinstance(obj, DataClassVariable):
        value = obj.user_cls
    else:
        unimplemented(f"Dataclass fields handling fails for type {obj}")
    items = []
    for field in dataclasses.fields(value):
        source = None
        if obj.source:
            source = GetItemSource(
                AttrSource(obj.source, "__dataclass_fields__"), field.name
            )
        items.append(UserDefinedObjectVariable(field, source=source).add_options(obj))
    return TupleVariable(items).add_options(obj)


def wrap_fx_proxy(tx, proxy, example_value=None, **options):
    return wrap_fx_proxy_cls(
        target_cls=TensorVariable,
        tx=tx,
        proxy=proxy,
        example_value=example_value,
        **options,
    )


# Note: Unfortunate split due to some gross classes existing that subclass TensorVariable
# Should be compositional instead
def wrap_fx_proxy_cls(
    target_cls, tx, proxy, example_value=None, ignore_subclass=False, **options
):
    from ..symbolic_convert import InstructionTranslatorBase

    assert isinstance(tx, InstructionTranslatorBase)
    if "guards" in options and options["guards"] is not None:
        tx.output.guards.update(options["guards"])

    assert "example_value" not in proxy.node.meta, f"{proxy.node.meta['example_value']}"

    initial_example_value = example_value

    def _clone_input(value):
        if isinstance(value, torch.Tensor):
            # tensor subclasses will not be converted to FakeTensors and need to be cloned
            if not isinstance(value, torch._subclasses.fake_tensor.FakeTensor):
                # NB: ensure strides are preserved
                value = clone_input(value)

        return value

    with preserve_rng_state():
        if example_value is None:
            example_value = get_fake_value(proxy.node, tx)

        # Handle recursive calls here
        elif isinstance(example_value, FakeTensor):
            pass

        elif isinstance(example_value, torch.Tensor):
            if tx.export:
                # The legacy behavior for real value cache with subclasses was
                # to perform a clone WITHOUT preserving the subclass.  It's
                # not entirely clear this is what you actually want though.
                with torch._C.DisableTorchFunctionSubclass():
                    proxy.tracer.real_value_cache[proxy.node] = _clone_input(
                        example_value
                    )
            # NB: If we're ignoring subclass, then the expectation is you will
            # take the returned TensorVariable and wrap it into a more
            # accurate TensorVariable that is able to track subclass-ness;
            # otherwise this is wrong!
            kwargs = {
                "ignore_subclass": ignore_subclass,
                "is_tensor": target_cls is TensorVariable,
            }
            assert "source" in options and options["source"] is not None
            kwargs["source"] = options["source"]
            example_value = wrap_to_fake_tensor_and_record(
                example_value, tx=tx, **kwargs
            )

    if isinstance(example_value, torch.Tensor):
        is_parameter = isinstance(example_value, torch.nn.Parameter)
        should_specialize = options.pop("should_specialize", False)
        if is_parameter or should_specialize:
            specialized_value = initial_example_value
        else:
            specialized_value = None

        # NB: In most (all?) cases, this does not actually do a clone.
        # (WARNING: this means that if we mutate metadata on the fake
        # tensor, the stored example value will update too!)
        example_value = _clone_input(example_value)
        proxy.node.meta["example_value"] = example_value
        specialized_props = target_cls.specialize(example_value)
        if isinstance(example_value, torch._subclasses.fake_tensor.FakeTensor):
            # NB: This will be wrong for ignore_subclass; fix it up later!
            specialized_props["class_type"] = (
                torch.nn.Parameter if is_parameter else torch.Tensor
            )

        specialized_props["specialized_value"] = specialized_value

        options.update(specialized_props)
        return target_cls(proxy, **options)
    elif (
        hasattr(proxy.node.target, "__name__")
        and proxy.node.target.__name__ == "set_state"
        and isinstance(proxy.node.target.__self__, torch._C.Generator)
        or proxy.node.target == torch.random.set_rng_state
    ):
        from . import TorchVariable

        return TorchVariable(proxy.node.target)
    elif (
        proxy.node.target == torch._C._DisableFuncTorch
        or proxy.node.target == torch.cuda._is_in_bad_fork
    ):
        from . import UserDefinedObjectVariable

        return UserDefinedObjectVariable(example_value)
    elif istype(example_value, (int, bool, float)) and config.dynamic_shapes:
        proxy.node.meta["example_value"] = example_value
        return SymNodeVariable.create(tx, proxy, example_value, **options)
    elif istype(example_value, torch.Size) and config.dynamic_shapes:
        proxy.node.meta["example_value"] = example_value
        sizes = []
        for i, v in enumerate(example_value):
            proxy_i = proxy[i]
            sizes.append(SymNodeVariable.create(tx, proxy_i, v, **options))
        return SizeVariable(sizes, proxy, **options)
    elif istype(example_value, int) and proxy.node.target in (
        torch.seed,
        operator.mod,
        # some mac builds are missing torch.distributed.get_rank()
        getattr(torch.distributed, "get_rank", _missing),
        getattr(torch.distributed, "get_world_size", _missing),
    ):
        if config.dynamic_shapes:
            proxy.node.meta["example_value"] = example_value
            return SymNodeVariable.create(tx, proxy, example_value, **options)
        else:
            return ConstantVariable(example_value, **options)
    elif istype(example_value, torch.Size) and all(
        isinstance(x, int) for x in example_value
    ):
        sizes = [ConstantVariable(x) for x in example_value]
        return SizeVariable(sizes, **options)
    elif isinstance(example_value, (tuple, list)):
        proxy.node.meta["example_value"] = example_value
        unpacked = []
        for i, val in enumerate(example_value):
            if val is None:
                # nn.MultiheadAttention() can return None, see issue #175
                unpacked.append(
                    ConstantVariable(None, **options),
                )
            else:
                unpacked.append(
                    wrap_fx_proxy_cls(
                        target_cls,
                        tx,
                        proxy.tracer.create_proxy(
                            "call_function", operator.getitem, (proxy, i), {}
                        ),
                        example_value=val,
                        **options,
                    )
                )
        if istype(example_value, tuple):
            return TupleVariable(unpacked, **options)
        elif istype(example_value, (list, immutable_list)):
            return ListVariable(unpacked, mutable_local=MutableLocal(), **options)
        else:
            assert (
                example_value.__class__.__module__ == "torch.return_types"
                or hasattr(example_value, "_fields")
            ), ("namedtuple?")
            return NamedTupleVariable(unpacked, example_value.__class__, **options)
    elif example_value is None or proxy.node.target is torch.manual_seed:
        return ConstantVariable(None, **options)
    elif (
        isinstance(example_value, int)
        and proxy.node.target is torch._utils._element_size
    ):
        proxy.node.meta["example_value"] = example_value
        return ConstantVariable(example_value, **options)
    elif isinstance(example_value, (torch.SymInt, torch.SymFloat, torch.SymBool)):
        proxy.node.meta["example_value"] = example_value
        return SymNodeVariable(proxy, example_value, **options)
    elif proxy.node.target in [torch.cuda.streams.Stream, torch.cuda.current_stream]:
        proxy.node.meta["example_value"] = example_value
        return CUDAStreamVariable(proxy, example_value, **options)
    elif config.numpy_ndarray_as_tensor and isinstance(example_value, torch_np.ndarray):
        proxy.node.meta["example_value"] = example_value
        return target_cls(proxy, **options)
    elif isinstance(example_value, int) and proxy.node.target in [
        getattr,
        operator.getitem,
    ]:
        proxy.node.meta["example_value"] = example_value
        return ConstantVariable(example_value, **options)
    else:
        unimplemented(
            "torch.* op returned non-Tensor "
            + f"{typestr(example_value)} {proxy.node.op} {proxy.node.target}"
        )


# Tracks the sources of all fake tensors we wrap in Dynamo.
# Used by shape guard computation.
@dataclasses.dataclass
class TrackedFake:
    fake: Union[FakeTensor, SymInt]
    source: Source
    # Is None when fake is SymInt
    constraint_dims: Optional[DimList[DimConstraint]]

    def __hash__(self) -> int:
        return hash((self.fake, self.source.name()))

    def __eq__(self, other: object) -> bool:
        if isinstance(other, TrackedFake):
            return self.fake is other.fake and self.source.name() == other.source.name()
        return False


def wrap_to_fake_tensor_and_record(
    e, tx, ignore_subclass=False, *, source: Optional[Source], is_tensor: bool
):
    if type(e) in (torch.Tensor, torch.nn.Parameter) or (
        ignore_subclass and isinstance(e, torch.Tensor)
    ):
        assert source is not None
        static_shapes, reason = tensor_always_has_static_shape(
            e, is_tensor, guard_source=source.guard_source()
        )

        name = source.name()

        # Prep for automatic dynamic
        curr_sizes = None
        if name not in tx.output.frame_state:
            # If there is no entry for this source, add the tensor to frame state with its current static size.
            # E.g., {} -> {"x": [2, 4]}
            curr_sizes = list(e.size())
        else:
            curr_sizes = tx.output.frame_state[name]
            if curr_sizes is not None:
                if e.ndim != len(curr_sizes):
                    # If there is already an entry, and the dim mismatches, replace the frame state entry with None.
                    # E.g. {"x": [2, 3, 4]} -> {"x": None}
                    curr_sizes = None
                else:
                    # If there is already an entry, and the dim matches, for every size in the frame state which
                    # disagrees with the current static size, replace it with None. E.g., {"x": [2, 3]} -> {"x": [2, None]}
                    for i, dim in enumerate(curr_sizes):
                        if e.size()[i] != dim:
                            curr_sizes[i] = None

        # TODO: index export_constraints ahead of time so we don't have to
        # do a linear scan every time here
        t_id = id(e)
        dim2constraint = {}
        if tx.output.export_constraints:
            for constraint in tx.output.export_constraints:
                if constraint.t_id == t_id:
                    if constraint.dim in dim2constraint:
                        from torch.fx.experimental.symbolic_shapes import (
                            StrictMinMaxConstraint,
                        )

                        dim2constraint[constraint.dim] = StrictMinMaxConstraint(
                            vr=constraint.constraint_range.vr
                            & dim2constraint[constraint.dim].vr,
                            warn_only=False,
                        )
                    else:
                        dim2constraint[constraint.dim] = constraint.constraint_range

        dynamic_dims = None
        constraint_dims = None
        if tx.fake_mode.shape_env is not None:
            dynamic_dims = []
            constraint_dims = []
            for i in range(e.dim()):
                # NB: mark dynamic has precedence over static
                marked_dynamic = i in getattr(e, "_dynamo_dynamic_indices", set())
                marked_weak_dynamic = i in getattr(
                    e, "_dynamo_weak_dynamic_indices", set()
                )
                marked_static = i in getattr(e, "_dynamo_static_indices", set())

                # NB: both static and dynamic have precedence over
                automatic_dynamic = config.automatic_dynamic_shapes and (
                    curr_sizes is None or curr_sizes[i] is None
                )

                # Reflect the user directive in the frame_state
                # For dynamic, apply None always
                if marked_dynamic:
                    curr_sizes[i] = None

                # We will process constraints first, as they will imply that we
                # have a dynamic dimension
                # Precedence: export constraints > eager constraints
                constraint = dim2constraint.get(i)
                if constraint is None:
                    if marked_dynamic and not config.allow_ignore_mark_dynamic:
                        constraint = RelaxedUnspecConstraint(warn_only=False)
                    elif not marked_static and automatic_dynamic:
                        constraint = RelaxedUnspecConstraint(warn_only=True)
                constraint_dims.append(constraint)

                # Now, figure out if the dim is dynamic/duck/static
                if constraint is not None or marked_dynamic or marked_weak_dynamic:
                    # NB: We could assert static_shapes is False here, but it
                    # seems better to allow the user to override policy in this
                    # case
                    dynamic = DimDynamic.DYNAMIC
                elif static_shapes or config.assume_static_by_default or marked_static:
                    dynamic = DimDynamic.STATIC
                else:
                    dynamic = DimDynamic.DUCK
                dynamic_dims.append(dynamic)

        tx.output.frame_state[name] = curr_sizes

        log.debug(
            "wrap_to_fake %s %s %s %s",
            source.name(),
            tuple(e.shape),
            dynamic_dims,
            constraint_dims,
        )
        fake_e = wrap_fake_exception(
            lambda: tx.fake_mode.from_tensor(
                e,
                ignore_subclass=ignore_subclass,
                source=source,
                dynamic_dims=dynamic_dims,
                constraint_dims=constraint_dims,
            )
        )
        if is_tensor and not (static_shapes and source.is_nn_module()):
            tx.output.tracked_fakes.append(TrackedFake(fake_e, source, constraint_dims))
<<<<<<< HEAD
        tx.output.tensor_id_to_fake_clone[id(e)] = fake_e.clone()
=======
        tx.output.tensor_weakref_to_sizes_strides[WeakIdRef(e)] = {
            "size": fake_e.size(),
            "stride": fake_e.stride(),
        }
>>>>>>> e6207464
        return fake_e
    else:
        return e<|MERGE_RESOLUTION|>--- conflicted
+++ resolved
@@ -1287,14 +1287,10 @@
         )
         if is_tensor and not (static_shapes and source.is_nn_module()):
             tx.output.tracked_fakes.append(TrackedFake(fake_e, source, constraint_dims))
-<<<<<<< HEAD
-        tx.output.tensor_id_to_fake_clone[id(e)] = fake_e.clone()
-=======
         tx.output.tensor_weakref_to_sizes_strides[WeakIdRef(e)] = {
             "size": fake_e.size(),
             "stride": fake_e.stride(),
         }
->>>>>>> e6207464
         return fake_e
     else:
         return e