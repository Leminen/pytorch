--- conflicted
+++ resolved
@@ -116,67 +116,6 @@
         return
 
 
-<<<<<<< HEAD
-class QuantizationTracer(Tracer):
-    def __init__(
-        self, skipped_module_names: List[str], skipped_module_classes: List[Callable]
-    ):
-        super().__init__()
-        self.skipped_module_names = skipped_module_names
-        self.skipped_module_classes = skipped_module_classes
-        # NB: initialized the module_type of top level module to None
-        # we are assuming people won't configure the model with the type of top level
-        # module here, since people can use "" for global config
-        # We can change this if there is a use case that configures
-        # qconfig using top level module type
-        self.scope = Scope("", None)
-        self.node_name_to_scope: Dict[str, Tuple[str, type]] = {}
-        self.record_stack_traces = True
-
-    def is_leaf_module(self, m: torch.nn.Module, module_qualified_name: str) -> bool:
-        return (
-            (
-                (m.__module__.startswith("torch.nn")
-                 or m.__module__.startswith("torch.ao.nn"))
-                and not isinstance(m, torch.nn.Sequential)
-            )
-            or module_qualified_name in self.skipped_module_names
-            or type(m) in self.skipped_module_classes
-            or isinstance(m, _FusedModule)
-        )
-
-    def call_module(
-        self,
-        m: torch.nn.Module,
-        forward: Callable[..., Any],
-        args: Tuple[Any, ...],
-        kwargs: Dict[str, Any],
-    ) -> Any:
-        module_qualified_name = self.path_of_module(m)
-        # Creating scope with information of current module
-        # scope will be restored automatically upon exit
-        with ScopeContextManager(self.scope, m, module_qualified_name):
-            return super().call_module(m, forward, args, kwargs)
-
-    def create_node(
-        self,
-        kind: str,
-        target: Target,
-        args: Tuple[Argument, ...],
-        kwargs: Dict[str, Argument],
-        name: Optional[str] = None,
-        type_expr: Optional[Any] = None,
-    ) -> Node:
-        node = super().create_node(kind, target, args, kwargs, name, type_expr)
-        self.node_name_to_scope[node.name] = (
-            self.scope.module_path,
-            self.scope.module_type,
-        )
-        return node
-
-
-=======
->>>>>>> dd838cee
 def _prepare_fx(
     model: torch.nn.Module,
     qconfig_mapping: Union[QConfigMapping, Dict[str, Any]],
