--- conflicted
+++ resolved
@@ -1149,7 +1149,9 @@
             self.reduction_prefix.writeline(
                 f"{acc_type} {acc} = {reduction_init(reduction_type, dtype)};"
             )
-            self.stores.writeline(f"{acc} = {reduction_combine(reduction_type, acc, value)};")
+            self.stores.writeline(
+                f"{acc} = {reduction_combine(reduction_type, acc, value)};"
+            )
 
         tmpvar = self.cse.generate(
             self.reduction_suffix, f"{reduction_project(reduction_type, acc)}"
@@ -1468,7 +1470,7 @@
         )
 
         if self.tiling_idx >= self.reduction_depth:
-<<<<<<< HEAD
+            # Horizontal reduction
             if reduction_type == "var":
                 next_value = f"welford_vec_reduce_all({acc_vec})"
             else:
@@ -1476,21 +1478,9 @@
                     "{ return "
                     + reduction_combine_vec(reduction_type, "x", "y")
                     + "; }"
-=======
-            # Horizontal reduction
-            reduce_all_body = (
-                "{ return " + reduction_combine_vec(reduction_type, "x", "y") + "; }"
-            )
-            vec_reduce_all_func = f"{vec_ns}::vec_reduce_all<{DTYPE_TO_CPP[dtype]}>"
-            next_value = f"{vec_reduce_all_func}([]({vec}& x, {vec}& y) {reduce_all_body}, {tmpvar_vec})"
-            self.reduction_suffix.writeline(
-                DeferredLine(
-                    name,
-                    f"{tmpvar} = {reduction_combine(reduction_type, tmpvar, next_value)};",
->>>>>>> 75aa94fb
                 )
                 vec_reduce_all_func = f"{vec_ns}::vec_reduce_all<{DTYPE_TO_CPP[dtype]}>"
-                next_value = f"{vec_reduce_all_func}([]({vec} x, {vec} y) {reduce_all_body}, {acc_vec})"
+                next_value = f"{vec_reduce_all_func}([]({vec}& x, {vec}& y) {reduce_all_body}, {acc_vec})"
 
             self.reduction_suffix.writeline(
                 f"{reduction_combine(reduction_type, acc, next_value)};"
