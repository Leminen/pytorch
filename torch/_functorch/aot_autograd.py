--- conflicted
+++ resolved
@@ -1523,15 +1523,10 @@
             # Add the seed and offset as example inputs to pass to the compiler
             fake_mode = detect_fake_mode()
             seed, offset = CUDARngStateHelper.get_torch_state_as_tuple(fake_mode)
-<<<<<<< HEAD
-            adjusted_flat_args = [seed, offset, *flat_args]
-            flat_args.clear()  # Don't hold extra reference
+            flat_args.extend([seed, offset])
 
         if torch._guards.TracingContext.get():
             torch._guards.TracingContext.get().fw_metadata = fw_metadata
-=======
-            flat_args.extend([seed, offset])
->>>>>>> 881307ab
         compiled_fw = compiler(fw_module, flat_args)
 
     # This boxed_call handling happens inside create_runtime_wrapper as well.
