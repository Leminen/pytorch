--- conflicted
+++ resolved
@@ -355,11 +355,6 @@
 instantiate_parametrized_tests(TestDeserialize)
 
 
-<<<<<<< HEAD
-unittest.expectedFailure(
-    TestDeserialize.test_exportdb_supported_case_tensor_setattr
-)
-=======
 class TestOpVersioning(TestCase):
     """Test if serializer/deserializer behaves correctly if version mismatch."""
 
@@ -385,7 +380,9 @@
             deserializer._validate_model_opset_version(model_opset_version)
             self.assertIn("Compiler doesn't have a version table for op namespace", log.output[0])
 
->>>>>>> 26c6fb3d
+unittest.expectedFailure(
+    TestDeserialize.test_exportdb_supported_case_tensor_setattr
+)
 
 if __name__ == '__main__':
     run_tests()