# Owner(s): ["module: dynamo"]
# flake8: noqa
import collections
import functools
import inspect
import itertools
import operator
import unittest
from typing import Any, NamedTuple
from unittest.mock import patch

import torch

import torch._dynamo.test_case
import torch._dynamo.testing
from torch import sub
from torch._dynamo.testing import expectedFailureDynamic, requires_numpy_pytorch_interop
from torch._dynamo.utils import same
from torch.nn import functional as F

d = torch.ones(10, 10)
e = torch.nn.Linear(10, 10)
flag = True


clip01 = functools.partial(torch.clip, min=0.0, max=1.0)


def constant3(a, b):
    return a - b + (1.0 + 2)


def func_with_default(a, b, some_default_arg=True):
    if some_default_arg:
        return a - b


def make_test(fn):
    nargs = len(inspect.signature(fn).parameters)

    def test_fn(self):
        return torch._dynamo.testing.standard_test(self, fn=fn, nargs=nargs)

    return test_fn


@torch.jit.script_if_tracing
def inline_script_if_tracing(x):
    return x + 1.2


@torch.jit.ignore
def inline_ignore(x):
    return x + 3.4


@torch.jit.unused
def inline_unused(x):
    return x + 5.6


class FunctionTests(torch._dynamo.test_case.TestCase):
    @make_test
    def test_inline_jit_annotations(x):
        x = inline_script_if_tracing(x)
        x = inline_ignore(x)
        x = inline_unused(x)
        return

    @make_test
    def test_add(a, b):
        return a + b

    @make_test
    def test_add_(a, b):
        a_copy = torch.tensor(a)
        return a_copy.add_(b, alpha=5.0)

    @make_test
    def test_addcdiv(a, b, c):
        # dynamo decomposes this to avoid a graph break when
        # the value kwarg is populated
        return torch.addcdiv(a, b, c, value=5.0)

    @make_test
    def test_addcdiv_(a, b, c):
        a_copy = torch.tensor(a)
        return a_copy.addcdiv_(b, c, value=5.0)

    @make_test
    def test_is_not_null(a, b):
        if a is not None and b is not None:
            return a + b

    @make_test
    def test_functools_partial(a, b):
        return clip01(a + b)

    @make_test
    def test_itertools_product(a, b):
        v = a
        for x, i in itertools.product([a, b], [1, 2]):
            v = v + x * i
        return v

    @make_test
    def test_itertools_chain(a, b):
        v = a
        for x in itertools.chain([a, b], [1, 2]):
            v = v + x
        return v

    @make_test
    def test_itertools_combinations(a, b):
        combs = []
        for size in itertools.combinations((1, 2, 3, 4), 2):
            combs.append(torch.ones(size))
        return combs

    @make_test
    def test_constant1(a, b, c):
        return a - b * c + 1.0

    @make_test
    def test_constant2(a, b, c):
        return a - b * c + 1

    @make_test
    def test_constant3(a):
        b = 1
        c = 2
        d = 3
        return b + c - d + a

    @make_test
    def test_constant4(a, b):
        c = 2
        d = 3
        if c > d:
            return a - b
        return b - a

    @make_test
    def test_finfo(a, b):
        if torch.iinfo(torch.int32).bits == 32:
            return torch.finfo(a.dtype).min * b

    @make_test
    def test_globalfn(a, b):
        return sub(a, b)

    @make_test
    def test_viatorch(a, b):
        return torch.sub(a, b)

    @make_test
    def test_viamethod(a, b):
        return a.sub(b)

    @make_test
    def test_indirect1(a, b):
        t = a.sub
        return t(b)

    @make_test
    def test_indirect2(a, b):
        t = a.sub
        args = (b,)
        return t(*args)

    @make_test
    def test_indirect3(a, b):
        t = a.sub
        args = (b,)
        kwargs = {}
        return t(*args, **kwargs)

    @make_test
    def test_methodcall1(a, b, c):
        return constant3(a, b) * c

    @make_test
    def test_methodcall2(a, b):
        return constant3(a=b, b=a) + 1

    @make_test
    def test_methodcall3(a, b):
        return constant3(a, b=1.0) + b

    @make_test
    def test_device_constant(a):
        return a + torch.ones(1, device=torch.device("cpu"))

    @make_test
    def test_tuple1(a, b):
        args = (a, b)
        return sub(*args)

    @make_test
    def test_tuple2(a, b):
        args = [a, b]
        return sub(*args)

    @make_test
    def test_is_in_onnx_export(x, y):
        if torch.onnx.is_in_onnx_export():
            return x - 1
        else:
            return y + 1

    @make_test
    def test_is_fx_tracing(x, y):
        if torch.fx._symbolic_trace.is_fx_tracing():
            return x - 1
        else:
            return y + 1

    @make_test
    def test_listarg1(a, b):
        return torch.cat([a, b])

    @make_test
    def test_listarg2(a, b):
        return torch.cat((a, b), dim=0)

    @make_test
    def test_listarg3(a, b):
        kwargs = {"tensors": (a, b), "dim": 0}
        return torch.cat(**kwargs)

    @make_test
    def test_listarg4(a, b):
        return torch.cat(tensors=[a, b], dim=0)

    @make_test
    def test_listarg5(a, b):
        args = [(a, b)]
        kwargs = {"dim": 0}
        return torch.cat(*args, **kwargs)

    @make_test
    def test_deque(a, b):
        d = collections.deque([a, b])
        d.append(a + 1)
        d.extend([a, b])
        d.insert(0, "foo")
        tmp = d.pop()

        another_deque = collections.deque([tmp])
        d.extendleft(another_deque)
        another_deque.clear()
        d.extend(another_deque)

        d[2] = "setitem"
        d = d.copy()
        d.append(d.popleft())

        empty = collections.deque()
        d.extend(empty)

        # dynamo same() util doesn't support deque so just return a list
        return list(d)

    @make_test
    def test_slice1(a):
        return a[5]

    @make_test
    def test_slice2(a):
        return a[:5]

    @make_test
    def test_slice3(a):
        return a[5:]

    @make_test
    def test_slice4(a):
        return a[2:5]

    @make_test
    def test_slice5(a):
        return a[::2]

    @make_test
    def test_slice6(a):
        return torch.unsqueeze(a, 0)[:, 2:]

    @make_test
    def test_range1(a):
        return torch.tensor(range(a.size(0)))

    @make_test
    def test_range2(x, y):
        r = x + y
        for i in range(x.size(0) + 2):
            r = r / y
        return r

    @make_test
    def test_unpack1(a):
        a, b = a[:5], a[5:]
        return a - b

    @make_test
    def test_unpack2(a):
        packed = [a[:5], a[5:]]
        a, b = packed
        return a - b

    @make_test
    def test_unpack3(a):
        packed = (a[:5], a[5:])
        a, b = packed
        return a - b

    @make_test
    def test_fn_with_self_set(a, b):
        # avg_pool2d is an odd one with __self__ set
        return F.avg_pool2d(
            torch.unsqueeze(a, 0) * torch.unsqueeze(b, 1), kernel_size=2, padding=1
        )

    @make_test
    def test_return_tuple1(a, b):
        return (a - b, b - a, a, b)

    @make_test
    def test_globalvar(a, b):
        return a - b + d

    @make_test
    def test_globalmodule(x):
        return e(x)

    @make_test
    def test_inline_with_default(a, b, c):
        return func_with_default(a, b) * c

    @make_test
    def test_inner_function(x):
        def fn(x):
            return torch.add(x, x)

        return fn(x)

    @make_test
    def test_transpose_for_scores(x):
        new_x_shape = x.size()[:-1] + (2, 5)
        x = x.view(*new_x_shape)
        return x.permute(0, 2, 1)

    @make_test
    def test_return_tuple2(x):
        return (torch.add(x, x), x)

    @make_test
    def test_load_global_bool(x):
        if flag:
            return torch.add(x, x)
        else:
            return x

    @make_test
    def test_len_tensor(x):
        z = len(x)
        return torch.add(x, z)

    @make_test
    def test_len_constant_list(x):
        z = len([1, 2, 3])
        return torch.add(x, z)

    @make_test
    def test_len_constant_dict(x):
        z = len({"foo": "bar"})
        return torch.add(x, z)

    @make_test
    def test_dict_copy(x):
        z = dict({"foo": x + 1})
        return z

    @make_test
    def test_callable_lambda(x):
        if callable(lambda x: True):
            return x + 1
        else:
            return x - 1

    @make_test
    def test_callable_torch(x):
        if callable(torch.abs):
            return x + 1
        else:
            return x - 1

    @make_test
    def test_callable_builtin(x):
        if callable(sum):
            return x + 1
        else:
            return x - 1

    @make_test
    def test_len_constant_misc_iterables(x):
        a = len((1, 2, 3))
        b = len("test str")
        c = a + b
        return torch.add(x, c)

    @make_test
    def test_dict_kwargs(x):
        z = dict(text_embed=x + 1, other=x + 2)
        return z

    @make_test
    def test_ordered_dict_kwargs(x):
        z = collections.OrderedDict(sample=torch.ones(10))
        return z

    @make_test
    def test_float(x):
        y = float(1.2)
        y += float("1.2")
        return torch.add(x, y)

    @make_test
    def test_is_floating_point(x):
        y = x + 1
        return torch.is_floating_point(y), torch.is_floating_point(input=y)

    @make_test
    def test_dtype(x):
        if x.dtype == torch.float32:
            return x + 1

    @make_test
    def test_get_default_dtype(x):
        if x.dtype == torch.get_default_dtype():
            return x + 1
        else:
            return x - 1

    @make_test
    def test_get_autocast_gpu_dtype(x):
        dtype = torch.get_autocast_gpu_dtype()
        return x.type(dtype)

    @make_test
    def test_get_calculate_correct_fan(x):
        fan_in = torch.nn.init._calculate_correct_fan(x, "fan_in")
        return x + fan_in

    @make_test
    def test_is_complex(x):
        if torch.is_complex(x):
            return x + 1
        else:
            return x - 1

    @make_test
    def test_get_privateuse1_name(x):
        if torch._C._get_privateuse1_backend_name() == "privateuseone":
            return x + 1
        else:
            return x - 1

    @make_test
    def test_device(x):
        if not x.is_cuda:
            return x + 1

    @make_test
    def test_tensor_type(a, b):
        m = a.to(torch.float16)
        return b.type(m.type())

    @unittest.skipIf(not torch.cuda.is_available(), "requires cuda")
    @make_test
    def test_tensor_type2(a, b):
        m = a.to("cuda")
        return m + b.type(m.type())

    @make_test
    def test_tensor_type3(a, b):
        m = a.type(torch.HalfTensor)
        return b.type(m.type())

    @make_test
    def test_tensor_type4(a, b):
        m = a.type("torch.HalfTensor")
        return b.type(m.type())

    @unittest.skipIf(not torch.cuda.is_available(), "requires cuda")
    @make_test
    def test_tensor_type5(a, b):
        m = a.type(torch.cuda.HalfTensor)
        return b.type(m.type())

    @make_test
    def test_ndim(x):
        if x.ndim == 2 and x.ndimension() == 2 and x.dim() == 2:
            return x + 1

    @make_test
    def test_T(x):
        return torch.ones_like(x.T)

    @make_test
    def test_mT(x):
        return torch.ones_like(x.mT)

    @make_test
    def test_is_sparse(x):
        if not x.is_sparse:
            return x + 1

    @make_test
    def test_shape1(x):
        if x.shape[0] == 10:
            return x + 1

    @make_test
    def test_shape2(x):
        if x.size(1) == 10:
            return x + 1

    @make_test
    def test_del(a, b):
        c = a + 1
        d = c + 2
        del c, a
        return b + d

    @make_test
    def test_chunks1(x):
        chunk_size = 5
        assert x.shape[0] % chunk_size == 0
        assert x.shape[0] // chunk_size == 2
        return x[:chunk_size] - x[chunk_size:]

    @make_test
    def test_import1(x, y):
        import torch
        from torch import sub

        return sub(torch.add(x, y), y)

    @make_test
    def test_return_dict(x, y):
        z = [x + y, y, False]
        return {"x": x, "z": z, "a": x, "b": z, "c": x}

    @make_test
    def test_return_dict2(x, y):
        tmp = {"x": x}
        tmp["z"] = [x + y, y]
        tmp["y"] = y
        tmp["z"].append(False)
        return tmp

    @make_test
    def test_funcdef_closure(x, y):
        x = x + y + 1.0

        def inner(z):
            nonlocal x, y
            y = x + z + 20.0
            x = y + z + 10.0

        inner(2.0)
        inner(3.0)

        return x, y

    @make_test
    def test_module_constant(x, y):
        r = x + y
        for i in range(torch._dynamo.testing.three):
            r = r / y
        return r

    @make_test
    def test_inline_softmax(x, y):
        # This is common in sme huggingface models
        return torch.nn.Softmax(dim=-1)(x + y * 2)

    @make_test
    def test_dtype_compare(a, b):
        if a.dtype == torch.float16:
            return a + 10
        if a.dtype == torch.float32:
            return a - b * 32

    @make_test
    def test_build_list_unpack(a, b):
        it1 = (x + 1 for x in (a, b))
        it2 = (x - 1 for x in (a, b))
        return torch.cat([*it1, *it2], dim=-1)

    @make_test
    def test_tensor_len(a, b):
        return a + b + len(a) + b.__len__()

    @make_test
    def test_pop(a, b):
        ll = [a, b]
        ll.append(a + 1)
        ll.extend(
            [
                b + 2,
                a + b,
            ]
        )
        ll.pop(-1)
        ll.pop(0)
        ll.pop()
        v1, v2 = ll
        return v1 - v2

    @make_test
    def test_list_convert(a, b):
        ll = [a + 2, b]
        ll = tuple(ll)
        tmp = b + 3
        ll = list(ll)
        v1, v2 = ll
        return v1 - v2 + tmp

    @make_test
    def test_list_add(a, b):
        l1 = (a, b)
        l2 = ()  # being a LOAD_CONST in the bytecode
        l3 = l1 + l2
        return l3[0] + l3[1]

    @make_test
    def test_startswith(a, b):
        x = a + b
        if "foobar".startswith("foo") and "test" in constant3.__module__:
            x = x + 1
        return x

    @make_test
    def test_dict_ops(a, b):
        tmp = {"a": a + 1, "b": b + 2}
        v = tmp.pop("b") + tmp.get("a") + tmp.get("missing", 3) + tmp.pop("missing", 4)
        tmp.update({"d": 3})
        tmp["c"] = v + tmp["d"]
        if "c" in tmp and "missing" not in tmp:
            return tmp["c"] - tmp["a"] + len(tmp)

    def test_dict_param_keys(self):
        a_param = torch.nn.Parameter(torch.ones([4, 4]))

        def fn(a):
            tmp = {"a": a, a_param: 3}
            return tmp["a"] + tmp[a_param]

        test = make_test(fn)
        test(self)

    def _test_default_dict_helper(self, factory):
        dd = collections.defaultdict(factory)
        param = torch.nn.Parameter(torch.ones([2, 2]))

        def fn(x):
            dd["a"] = x + 1
            dd[param] = 123
            dd["c"] = x * 2
            return dd["b"], dd

        x = torch.randn(10, 10)
        ref = fn(x)
        opt_fn = torch._dynamo.optimize_assert("eager")(fn)
        res = opt_fn(x)

        self.assertTrue(same(ref[0], res[0]))
        self.assertTrue(same(ref[1]["a"], res[1]["a"]))
        self.assertTrue(same(ref[1]["c"], res[1]["c"]))
        self.assertTrue(same(ref[1][param], res[1][param]))

    def test_default_dict(self):
        self._test_default_dict_helper(dict)

    def test_default_dict_lambda(self):
        self._test_default_dict_helper(lambda: dict())

    def test_default_dict_closure(self):
        def factory():
            return dict()

        self._test_default_dict_helper(factory)

    def test_default_dict_constr(self):
        param = torch.nn.Parameter(torch.ones([2, 2]))

        def fn(x):
            dd = collections.defaultdict(lambda: dict())
            dd["a"] = x + 1
            dd[param] = 123
            dd["c"] = x * 2
            return dd["b"], dd

        x = torch.randn(10, 10)
        ref = fn(x)
        opt_fn = torch._dynamo.optimize_assert("eager")(fn)
        res = opt_fn(x)

        self.assertTrue(same(ref[0], res[0]))
        self.assertTrue(same(ref[1]["a"], res[1]["a"]))
        self.assertTrue(same(ref[1]["c"], res[1]["c"]))
        self.assertTrue(same(ref[1][param], res[1][param]))

    @make_test
    def test_call_dict1(x):
        d1 = dict()
        d1["x"] = x + 1
        d2 = collections.OrderedDict()
        d2["x"] = x + 2
        return d1["x"] + d2["x"] + 1

    @make_test
    def test_call_dict2(x):
        d1 = dict()
        d1["x"] = x
        d2 = collections.OrderedDict(d1)
        if isinstance(d2, collections.OrderedDict):
            return x + 1
        else:
            return x - 1

    @make_test
    def test_call_dict3(x):
        my_list = [("a", x), ("b", x + 1), ("c", x + 2)]
        d1 = dict(my_list)
        d1["a"] = x + 10
        d2 = collections.OrderedDict(my_list)
        d2["c"] = x + 20
        return d1["a"] + d2["c"] + 1

    @make_test
    def test_call_dict4(x):
        my_list = (("a", x), ("b", x + 1), ("c", x + 2))
        d1 = dict(my_list)
        d1["a"] = x + 10
        d2 = collections.OrderedDict(my_list)
        d2["c"] = x + 20
        return d1["a"] + d2["c"] + 1

    @make_test
    def test_call_dict5(x):
        my_list = iter([("a", x), ("b", x + 1), ("c", x + 2)])
        d1 = dict(my_list)
        d1["a"] = x + 10
        d2 = collections.OrderedDict(my_list)
        d2["c"] = x + 20
        return d1["a"] + d2["c"] + 1

    @make_test
    def test_min_max(a, b):
        c = a + b
        a = a.sum()
        b = b.sum()
        a = min(max(a, 0), 1)
        b = max(0, min(1, b))
        return max(a, b) - min(a, b) + c

    @make_test
    def test_map_sum(a, b, c, d):
        return sum(map(lambda x: x + 1, [a, b, c, d]))

    @make_test
    def test_reduce(a, b, c, d):
        return functools.reduce(operator.add, [a, b, c, d])

    @make_test
    def test_tuple_contains(a, b):
        v1 = "a"
        v2 = "b"
        v3 = "c"
        vals1 = (v1, v2, v3)
        vals2 = ("d", "e", "f")
        if "a" in vals1 and "b" not in vals2:
            return a + b
        return a - b

    @make_test
    def test_tuple_iadd(a, b):
        output = (a, b)
        output += (a + b, a - b)
        return output

    @make_test
    def test_unpack_ex1(x):
        output = (x, x + 1, x + 2, x + 3)
        a, b, *cd = output
        return a - b / cd[0]

    @make_test
    def test_unpack_ex2(x):
        output = (x, x + 1, x + 2, x + 3)
        *ab, c, d = output
        return c - d / ab[0]

    @make_test
    def test_unpack_ex3(x):
        output = (x, x + 1, x + 2, x + 3)
        a, *bc, d = output
        return a - d / bc[0]

    @make_test
    def test_const_tuple_add1(x):
        output = (x, x + 1, x + 2, x + 3)
        output = () + output + ()
        return output[2] + output[3]

    @make_test
    def test_const_tuple_add2(x):
        output = (x, x + 1, x + 2, x + 3)
        output = (None,) + output + (None,)
        return output[2] + output[3]

    @make_test
    def test_list_truth(a, b):
        tmp = [1, 2, 3]
        if tmp:
            return a + b
        else:
            return a - b

    @make_test
    def test_list_reversed(a, b):
        tmp = [a + 1, a + 2, a + 3]
        return a + b + next(iter(reversed(tmp)))

    @make_test
    def test_list_sorted1(x):
        tmp = [1, 10, 3, 0]
        return x + 1, sorted(tmp), sorted(tmp, reverse=True)

    @make_test
    def test_list_sorted2(x):
        y = [
            ("john", "A", 8),
            ("jane", "B", 5),
            ("dave", "B", 10),
        ]
        return (
            x + 1,
            sorted(y),
            sorted(y, key=lambda student: student[2]),
            sorted(y, key=lambda student: student[2], reverse=True),
        )

    @make_test
    def test_tuple_sorted(x):
        tmp = (1, 10, 3, 0)
        return x + 1, sorted(tmp), sorted(tmp, reverse=True)

    @make_test
    def test_dict_sorted(x):
        tmp = {1: "D", 10: "B", 3: "E", 0: "F"}
        return x + 1, sorted(tmp), sorted(tmp, reverse=True)

    @make_test
    def test_list_clear(a, b):
        tmp = [a + 1, a + 2]
        tmp.clear()
        tmp.append(a + b)
        return tmp

    @make_test
    def test_not_list(a):
        return not [a + 1]

    @make_test
    def test_islice_chain(a, b):
        tmp1 = [a + 1, a + 2]
        tmp2 = [a + 3, a + 4]
        a, b = list(itertools.islice(itertools.chain(tmp1, tmp2), 1, 3))
        c = next(itertools.islice(tmp1, 1, None))
        return a - b / c

    @make_test
    def test_namedtuple(a, b):
        mytuple = collections.namedtuple("mytuple", ["x", "y", "xy"])
        tmp = mytuple(a, b, a + b)
        return mytuple(tmp.x, tmp[1], tmp.xy + b)

    class MyNamedTuple(NamedTuple):
        first: torch.Tensor
        second: torch.Tensor

        def add(self) -> torch.Tensor:
            return self.first + self.second

        @staticmethod
        def static_method() -> int:
            return 1

        @classmethod
        def class_method(cls) -> str:
            return cls.__name__

    @make_test
    def test_namedtuple_user_methods(a, b):
        mytuple = FunctionTests.MyNamedTuple(a, b)
        return mytuple.add(), mytuple.static_method(), mytuple.class_method()

    @make_test
    def test_is_quantized(a, b):
        if not a.is_quantized:
            return a + b

    @make_test
    def test_fstrings1(a, b):
        x = 1.229
        tmp = f"{x:.2f} bar"
        if tmp.startswith("1.23"):
            return a + b

    # https://github.com/pytorch/pytorch/issues/103602
    @expectedFailureDynamic
    @make_test
    def test_fstrings2(x):
        tmp = f"{x.shape[0]} bar"
        if tmp.startswith("10"):
            return x + 1

    @make_test
    def test_fstrings3(x):
        tmp = f"{x.__class__.__name__} foo"
        if tmp.startswith("Tensor"):
            return x + 1

    @make_test
    def test_tensor_new_with_size(x):
        y = torch.rand(5, 8)
        z = x.new(y.size())
        assert z.size() == y.size()

    @make_test
    def test_tensor_new_with_shape(x):
        y = torch.rand(5, 8)
        z = x.new(y.shape)
        assert z.size() == y.size()

    @make_test
    def test_jit_annotate(x):
        y = torch.jit.annotate(Any, x + 1)
        return y + 2

    @expectedFailureDynamic
    @make_test
    def test_is_contiguous_memory_format(tensor):
        if torch.jit.is_scripting():
            return None
        elif tensor.is_contiguous(memory_format=torch.contiguous_format):
            return tensor + 1

    @make_test
    def test_list_slice_assignment(x):
        m = [1, 2, 3, 4]
        m[1:] = [6] * (len(m) - 1)
        return x + 1

    @make_test
    def test_distributed_is_available(x):
        if torch.distributed.is_available():
            return x + 1
        else:
            return x - 1

    @unittest.skipIf(
        not torch.distributed.is_available(), "requires distributed package"
    )
    @make_test
    def test_distributed_is_initialized(x):
        if torch.distributed.is_initialized():
            return x + 1
        else:
            return x - 1

    @make_test
    def test_torch_distributions_functions(x):
        normal = torch.distributions.Normal(x, torch.tensor(1))
        independent = torch.distributions.Independent(normal, 1)
        return independent.log_prob(x)

    @make_test
    def test_context_wrapping_nested_functions_no_closure(x):
        @torch.no_grad()
        def augment(x: torch.Tensor) -> torch.Tensor:
            return (x + 1) * 2

        return augment(x)

    # # This is to test the new syntax for pattern matching
    # # ("match ... case ...") added on python 3.10.
    # # Uncomment these test cases if you run on 3.10+
    # @make_test
    # def test_match_sequence(a):
    #     point = (5, 8)
    #     match point:
    #         case (0, 0):
    #             return a
    #         case (0, y):
    #             return a - y
    #         case (x, 0):
    #             return a + x
    #         case (x, y):
    #             return a + x - y

    # @make_test
    # def test_match_mapping_and_match_keys(x):
    #     param = {"a": 0.5}
    #     match param:
    #         case {"a": param}:
    #             return x * param
    #         case {"b": param}:
    #             return x / param

    @requires_numpy_pytorch_interop
    @make_test
    def test_numpy_meshgrid(x, y):
        import numpy as np

        r1, r2 = np.meshgrid(x.numpy(), y.numpy())
        return torch.from_numpy(r1), torch.from_numpy(r2)

    @requires_numpy_pytorch_interop
    @make_test
    def test_torch_from_numpy(x):
        a = x.numpy()
        b = torch.from_numpy(a)
        if b.size(0) == 1:
            return torch.tensor(True)
        else:
            return torch.tensor(False)

    @requires_numpy_pytorch_interop
    @make_test
    def test_numpy_size(x):
        a = x.numpy()
        return a.size

    @requires_numpy_pytorch_interop
    @make_test
    def test_numpy_attributes(x):
        a = x.numpy()
        return (
            a.itemsize,
            a.strides,
            a.shape,
            a.ndim,
            a.size,
            torch.from_numpy(a.T),
            torch.from_numpy(a.real),
            torch.from_numpy(a.imag),
        )

    @requires_numpy_pytorch_interop
    @make_test
    def test_mean_sum_np(x: torch.Tensor):
        import numpy as np

        x_mean = np.mean(x.numpy(), 1)
        x_sum = np.sum(x_mean)
        x_sum_array = np.asarray(x_sum)
        return torch.from_numpy(x_sum_array)

    @requires_numpy_pytorch_interop
    @make_test
    def test_return_numpy_ndarray(x):
        a = x.numpy()
        return a.T

    @requires_numpy_pytorch_interop
    @make_test
    def test_return_multiple_numpy_ndarray(x):
        a = x.numpy()
        return a.T, a.imag, a.real

    @requires_numpy_pytorch_interop
    @make_test
    def test_ndarray_method(x):
        a = x.numpy()
        return a.copy()

    @requires_numpy_pytorch_interop
    @make_test
    def test_ndarray_transpose(x):
        a = x.numpy()
        return a.transpose(0, 1)

    @requires_numpy_pytorch_interop
    @make_test
    def test_ndarray_reshape(x):
        a = x.numpy()
        return a.reshape([1, a.size])

    @requires_numpy_pytorch_interop
    @make_test
    def test_ndarray_methods_returning_scalar(x):
        a = x.numpy()
        return a.max(axis=0), a.all(axis=0)

<<<<<<< HEAD
=======
    @requires_numpy_pytorch_interop
    @make_test
    def test_ndarray_builtin_functions(x):
        a = x.numpy()
        return a + a, a - a

>>>>>>> 518abe8b

def global_func_with_default_tensor_args(
    x=torch.zeros((2, 2)), *, kw_x=torch.zeros((1, 2))
):
    x.add_(1)
    kw_x.add_(1)
    return x, kw_x


class ModuleWithDefaultTensorArgsMethod(torch.nn.Module):
    def forward(self, x=torch.zeros((2, 2)), *, kw_x=torch.zeros((1, 2))):
        x.add_(1)
        kw_x.add_(1)
        return x, kw_x


class WrapperModule(torch.nn.Module):
    def __init__(self):
        super().__init__()
        self.m = ModuleWithDefaultTensorArgsMethod()

    def forward(self):
        return self.m()


class DefaultsTests(torch._dynamo.test_case.TestCase):
    def test_func_default_tensor_args(self):
        """
        Tests that we indeed reference (and mutate) "the one" default tensor arg
        stored on the globally allocated function object, both from the orig and
        compiled function
        """

        def func():
            return global_func_with_default_tensor_args()

        cnts = torch._dynamo.testing.CompileCounter()
        compiled_func = torch.compile(func, backend=cnts)
        for i in range(4):
            if i % 2 == 0:
                x, kw_x = func()
            else:
                x, kw_x = compiled_func()
            # the inner func mutates += 1 each call
            self.assertTrue(same(x, torch.ones_like(x) + i))
            self.assertTrue(same(kw_x, torch.ones_like(kw_x) + i))
        # Calling compiled_func twice does not recompile
        self.assertEqual(cnts.frame_count, 1)
        self.assertEqual(cnts.op_count, 2)

        # But with a change to the guarded default tensor, we do recompile
        with patch.object(
            global_func_with_default_tensor_args,
            "__defaults__",
            (torch.ones((3, 4, 5)),),
        ):
            x, kw_x = compiled_func()
        self.assertEqual(cnts.frame_count, 2)
        self.assertEqual(cnts.op_count, 4)

        with patch.object(
            global_func_with_default_tensor_args,
            "__kwdefaults__",
            {"kw_x": torch.ones((3, 4, 5))},
        ):
            x, kw_x = compiled_func()
        self.assertEqual(cnts.frame_count, 3)
        self.assertEqual(cnts.op_count, 6)

    def test_meth_default_tensor_args(self):
        """
        Tests that we indeed reference (and mutate) "the one" default tensor arg
        stored on the globally allocated function object, both from the orig and
        compiled function
        """
        mod = WrapperModule()
        cnts = torch._dynamo.testing.CompileCounter()
        compiled_mod = torch.compile(mod, backend=cnts)
        for i in range(4):
            if i % 2 == 0:
                x, kw_x = mod()
            else:
                x, kw_x = compiled_mod()
            # the inner func mutates += 1 each call
            self.assertTrue(same(x, torch.ones_like(x) + i))
            self.assertTrue(same(kw_x, torch.ones_like(kw_x) + i))
        # Calling compiled_func twice does not recompile
        self.assertEqual(cnts.frame_count, 1)
        self.assertEqual(cnts.op_count, 2)

        # But with a change to the guarded default tensor, we do recompile
        with patch.object(
            ModuleWithDefaultTensorArgsMethod.forward,
            "__defaults__",
            (torch.ones((3, 4, 5)),),
        ):
            x, kw_x = compiled_mod()
        self.assertEqual(cnts.frame_count, 2)
        self.assertEqual(cnts.op_count, 4)

        with patch.object(
            ModuleWithDefaultTensorArgsMethod.forward,
            "__kwdefaults__",
            {"kw_x": torch.ones((3, 4, 5))},
        ):
            x, kw_x = compiled_mod()
        self.assertEqual(cnts.frame_count, 3)
        self.assertEqual(cnts.op_count, 6)

    def test_func_default_torch_args(self):
        """
        Tests other types of torch types as function default (size, dtype, device)
        """

        def func_with_default_torch_args(
            dt=torch.float16, ds=torch.Size((1, 2, 3)), dd=torch.device("cpu")
        ):
            return torch.ones(ds, dtype=dt, device=dd)

        def func():
            return func_with_default_torch_args()

        cnts = torch._dynamo.testing.CompileCounter()
        compiled_func = torch.compile(func, backend=cnts)
        out = func()
        compiled_out = compiled_func()
        self.assertEqual(out.dtype, compiled_out.dtype)
        self.assertEqual(out.device, compiled_out.device)
        self.assertEqual(out.size(), compiled_out.size())
        self.assertEqual(cnts.frame_count, 1)
        self.assertEqual(cnts.op_count, 1)


if __name__ == "__main__":
    from torch._dynamo.test_case import run_tests

    run_tests()<|MERGE_RESOLUTION|>--- conflicted
+++ resolved
@@ -1106,15 +1106,12 @@
         a = x.numpy()
         return a.max(axis=0), a.all(axis=0)
 
-<<<<<<< HEAD
-=======
     @requires_numpy_pytorch_interop
     @make_test
     def test_ndarray_builtin_functions(x):
         a = x.numpy()
         return a + a, a - a
 
->>>>>>> 518abe8b
 
 def global_func_with_default_tensor_args(
     x=torch.zeros((2, 2)), *, kw_x=torch.zeros((1, 2))
