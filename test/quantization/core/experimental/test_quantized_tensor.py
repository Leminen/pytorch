--- conflicted
+++ resolved
@@ -2,13 +2,9 @@
 
 import torch
 from torch.ao.quantization.experimental.APoT_tensor import TensorAPoT
-from torch.ao.quantization.experimental.observer import APoTObserver
 import unittest
 import random
-<<<<<<< HEAD
-=======
 quantize_APoT = TensorAPoT.quantize_APoT
->>>>>>> fdbd46c6
 dequantize = TensorAPoT.dequantize
 
 class TestQuantizedTensor(unittest.TestCase):
@@ -83,137 +79,9 @@
 
         # print(dequant_result)
 
-    """ Tests quantize_apot result on random 1-dim tensor
-        and hardcoded values for b, k
-        * tensor2quantize: Tensor
-        * b: 4
-        * k: 2
-    """
-    def test_dequantize_APoT_ramd_1d(self):
-        # generate random size of tensor2dequantize
-        size = random.randint(1, 16)
-
-        # generate tensor with random values between 0 -> 2**4 = 16
-        # because there are 2**b = 2**4 quantization levels total
-        tensor2dequantize = 16 * torch.rand(size)
-
-        tensor2dequantize = tensor2dequantize.int()
-
-        orig_input = tensor2dequantize.clone()
-
-        max_val = torch.max(orig_input)
-
-        tensor2dequantize = dequantize(tensor2dequantize, 4, 2)
-
-        # make observer
-        obs = APoTObserver(max_val=max_val, b=4, k=2)
-        obs_result = obs.calculate_qparams(signed=False)
-
-        quantized_levels = obs_result[1]
-        level_indices = obs_result[2]
-
-        input_arr = list(orig_input)
-        result_arr = list(tensor2dequantize)
-
-        zipped_result = zip(input_arr, result_arr)
-
-        expected_result = True
-
-        for ele, res in zipped_result:
-            idx = list(level_indices).index(ele)
-            if res != quantized_levels[idx]:
-                expected_result = False
-
-        self.assertTrue(expected_result)
-
-    """ Tests quantize_apot result on random 2-dim tensor
-        and hardcoded values for b, k
-        * tensor2quantize: Tensor
-        * b: 6
-        * k: 2
-    """
-    def test_dequantize_APoT_ramd_2d(self):
-        # generate random size of tensor2dequantize
-        size1 = random.randint(1, 64)
-        size2 = random.randint(1, 64)
-
-        # generate tensor with random values between 0 -> 2**6 = 64
-        # because there are 2**b = 2**6 quantization levels total
-        tensor2dequantize = 64 * torch.rand(size1, size2)
-
-        tensor2dequantize = tensor2dequantize.int()
-
-        orig_input = tensor2dequantize.clone()
-
-        max_val = torch.max(orig_input)
-
-        tensor2dequantize = dequantize(tensor2dequantize, 6, 2)
-
-        # make observer
-        obs = APoTObserver(max_val=max_val, b=6, k=2)
-        obs_result = obs.calculate_qparams(signed=False)
-
-        quantized_levels = obs_result[1]
-        level_indices = obs_result[2]
-
-        input_arr = list(orig_input.flatten())
-        result_arr = list(tensor2dequantize.flatten())
-
-        zipped_result = zip(input_arr, result_arr)
-
-        expected_result = True
-
-        for ele, res in zipped_result:
-            idx = list(level_indices).index(ele)
-            if res != quantized_levels[idx]:
-                expected_result = False
-
-        self.assertTrue(expected_result)
-
-    """ Tests quantize_apot result on random 3-dim tensor
-        and hardcoded values for b, k
-        * tensor2quantize: Tensor
-        * b: 6
-        * k: 2
-    """
-    def test_dequantize_APoT_ramd_3d(self):
-        # generate random size of tensor2dequantize
-        size1 = random.randint(1, 64)
-        size2 = random.randint(1, 64)
-        size3 = random.randint(1, 64)
-
-        # generate tensor with random values between 0 -> 2**6 = 64
-        # because there are 2**b = 2**6 quantization levels total
-        tensor2dequantize = 64 * torch.rand(size1, size2, size3)
-
-        tensor2dequantize = tensor2dequantize.int()
-
-        orig_input = tensor2dequantize.clone()
-
-        max_val = torch.max(orig_input)
-
-        tensor2dequantize = dequantize(tensor2dequantize, 6, 2)
-
-        # make observer
-        obs = APoTObserver(max_val=max_val, b=6, k=2)
-        obs_result = obs.calculate_qparams(signed=False)
-
-        quantized_levels = obs_result[1]
-        level_indices = obs_result[2]
-
-        input_arr = list(orig_input.flatten())
-        result_arr = list(tensor2dequantize.flatten())
-
-        zipped_result = zip(input_arr, result_arr)
-
-        expected_result = True
-
-        for ele, res in zipped_result:
-            idx = list(level_indices).index(ele)
-            if res != quantized_levels[idx]:
-                expected_result = False
-
-        self.assertTrue(expected_result)
+    def test_dequantize(self):
+        with self.assertRaises(NotImplementedError):
+            TensorAPoT.dequantize(self)
 
 
     def test_q_apot_alpha(self):
