# Owner(s): ["module: sparse"]

import torch
import itertools
import functools
import operator
import random
import unittest
from torch.testing import make_tensor
from torch.testing._internal.common_utils import TestCase, run_tests, skipIfRocm, do_test_dtypes, \
    do_test_empty_full, load_tests, TEST_NUMPY, TEST_SCIPY, IS_WINDOWS, gradcheck, coalescedonoff, \
    DeterministicGuard, first_sample, TEST_WITH_CROSSREF, TEST_WITH_ROCM, skipIfTorchDynamo, \
    parametrize, subtest, is_coalesced_indices, suppress_warnings
from torch.testing._internal.common_cuda import TEST_CUDA, _get_torch_cuda_version
from numbers import Number
from typing import Dict, Any
from distutils.version import LooseVersion
from torch.testing._internal.common_cuda import \
    (SM53OrLater, SM80OrLater)
from torch.testing._internal.common_device_type import \
    (instantiate_device_type_tests, ops, dtypes, dtypesIfCUDA, onlyCPU, onlyCUDA, precisionOverride,
     deviceCountAtLeast, OpDTypes, onlyNativeDeviceTypes)
from torch.testing._internal.common_methods_invocations import \
    (reduction_ops, sparse_unary_ufuncs, sparse_masked_reduction_ops)
from torch.testing._internal.common_dtype import (
    all_types, all_types_and_complex, all_types_and_complex_and, floating_and_complex_types,
    floating_and_complex_types_and, integral_types, floating_types_and,
)

reduction_ops_with_sparse_support = [op for op in reduction_ops if 'masked.' not in op.name and
                                     (op.supports_sparse
                                      or op.supports_sparse_csr
                                      or op.supports_sparse_csc
                                      or op.supports_sparse_bsr
                                      or op.supports_sparse_bsc)]

if TEST_SCIPY:
    import scipy.sparse

# load_tests from torch.testing._internal.common_utils is used to automatically filter tests for
# sharding on sandcastle. This line silences flake warnings
load_tests = load_tests

# batched grad doesn't support sparse
gradcheck = functools.partial(gradcheck, check_batched_grad=False)

CUSPARSE_SPMM_COMPLEX128_SUPPORTED = (
    IS_WINDOWS and torch.version.cuda and LooseVersion(torch.version.cuda) > "11.2"
) or (not IS_WINDOWS and not TEST_WITH_ROCM)

def all_sparse_layouts(test_name='layout', include_strided=False):
    return parametrize(test_name, [
        subtest(torch.strided, name='Strided'),
        subtest(torch.sparse_coo, name='SparseCOO'),
        subtest(torch.sparse_csr, name='SparseCSR'),
        subtest(torch.sparse_csc, name='SparseCSC'),
        subtest(torch.sparse_bsr, name='SparseBSR'),
        subtest(torch.sparse_bsc, name='SparseBSC'),
    ][(0 if include_strided else 1):])


class CrossRefSparseFakeMode(torch._subclasses.CrossRefFakeMode):
    def __init__(self):
        super(CrossRefSparseFakeMode, self).__init__(
            self.ignore_op, check_strides=False,
            check_aliasing=False,
        )  # TODO: enable stride/alias checking

    # empty_like excluded for now due to sparse complex
    # aten._to_dense.default this one is getting called with csc
    @staticmethod
    def ignore_op(func):
        return func in (
            torch.ops.aten.empty_like.default,
            torch.ops.aten.set_.source_Storage_storage_offset,
            torch.ops.aten.sspaddmm.out,
            torch.ops.aten._spdiags.default,
            torch.ops.aten._to_dense.default,
            torch.ops.aten.indices.default,
            torch.ops.aten._indices.default,
            torch.ops.aten.values.default,
            torch.ops.aten._values.default,
        )

class TestSparseBase(TestCase):
    def run(self, result=None):
        if TEST_WITH_CROSSREF:
            with CrossRefSparseFakeMode():
                return super().run(result)
        else:
            return super().run(result)

class TestSparse(TestSparseBase):

    def setUp(self):
        TestCase.setUp(self)

        self.index_tensor = lambda *args, **kwargs: torch.tensor(*args, **kwargs, dtype=torch.int64)

        def sparse_empty_factory(*args, **kwargs):
            kwargs['layout'] = kwargs.get('layout', torch.sparse_coo)
            return torch.empty(*args, **kwargs)
        self.sparse_empty = sparse_empty_factory

        def sparse_tensor_factory(*args, **kwargs):
            return torch.sparse_coo_tensor(*args, **kwargs)
        self.sparse_tensor = sparse_tensor_factory
        self.legacy_sparse_tensor = torch.sparse.DoubleTensor

    def _gen_sparse(self, sparse_dim, nnz, with_size, dtype, device, coalesced):
        if isinstance(with_size, Number):
            with_size = [with_size] * sparse_dim

        x, i, v = self.genSparseTensor(with_size, sparse_dim, nnz, not coalesced, dtype=dtype, device=device)

        if not coalesced:
            self.assert_uncoalesced(x)

        return x, i, v

    def assert_uncoalesced(self, x):
        """
        Test if a CPU tensor is uncoalesced.  This is used to ensure
        correctness of the uncoalesced tensor generation algorithm.
        """
        assert not x.is_coalesced()
        existing_indices = set()
        for i in range(x._nnz()):
            index = str(x._indices()[:, i])
            if index in existing_indices:
                return True
            else:
                existing_indices.add(index)

    def randn(self, *args, **kwargs):
        """
        Variant of torch.randn that also works in the TEST_CUDA case.
        """
        # TODO: Put this in torch.cuda.randn
        return torch.empty(*args, **kwargs).normal_()

    @dtypes(torch.double)
    def test_print_coalesced(self, device, dtype):
        self._test_print(device, dtype, True)

    @dtypes(torch.double)
    def test_print_uncoalesced(self, device, dtype):
        self._test_print(device, dtype, False)

    def _test_print(self, device, dtype, coalesced):
        shape_sparse_dim_nnz = [
            ((), 0, 2),
            ((0,), 0, 10),
            ((2,), 0, 3),
            ((100, 3), 1, 3),
            ((100, 20, 3), 2, 0),
            ((10, 0, 3), 0, 3),
            ((10, 0, 3), 0, 0),
        ]
        printed = []
        for shape, sparse_dim, nnz in shape_sparse_dim_nnz:
            indices_shape = torch.Size((sparse_dim, nnz))
            values_shape = torch.Size((nnz,) + shape[sparse_dim:])
            printed.append("# shape: {}".format(torch.Size(shape)))
            printed.append("# nnz: {}".format(nnz))
            printed.append("# sparse_dim: {}".format(sparse_dim))
            printed.append("# indices shape: {}".format(indices_shape))
            printed.append("# values shape: {}".format(values_shape))

            indices = torch.arange(indices_shape.numel(), dtype=self.index_tensor(0).dtype,
                                   device=device).view(indices_shape)
            for d in range(sparse_dim):
                indices[d].clamp_(max=(shape[d] - 1))  # make it valid index
            if not coalesced and indices.numel() > 0:
                indices[:, -1] = indices[:, 0]  # make it uncoalesced
            values_numel = values_shape.numel()
            values = torch.arange(values_numel, dtype=dtype,
                                  device=device).view(values_shape).div_(values_numel / 2.)
            sp_tensor = self.sparse_tensor(indices, values, shape, dtype=dtype, device=device)

            dtypes = [torch.int32]
            if values.dtype == torch.double:
                dtypes.append(torch.float)
            else:
                dtypes.append(torch.double)
            for dtype in dtypes:
                printed.append("########## {} ##########".format(dtype))
                x = sp_tensor.detach().to(dtype)
                printed.append("# sparse tensor")
                printed.append(str(x))
                if x.dtype.is_floating_point:
                    printed.append("# after requires_grad_")
                    printed.append(str(x.requires_grad_()))
                    printed.append("# after addition")
                    printed.append(str(x + x))
                printed.append("# _indices")
                printed.append(str(x._indices()))
                printed.append("# _values")
                printed.append(str(x._values()))
            printed.append('')
        self.assertExpected('\n'.join(printed))

    @coalescedonoff
    @dtypes(torch.double, torch.cdouble)
    def test_basic(self, device, dtype, coalesced):
        def test_shape(sparse_dims, nnz, with_size):
            if isinstance(with_size, Number):
                with_size = [with_size] * sparse_dims
            x, i, v = self._gen_sparse(sparse_dims, nnz, with_size, dtype, device, coalesced)
            self.assertEqual(i, x._indices())
            self.assertEqual(v, x._values())
            self.assertEqual(x.ndimension(), len(with_size))
            self.assertEqual(x.coalesce()._nnz(), nnz if x.is_coalesced() else nnz // 2)
            self.assertEqual(list(x.size()), with_size)

            # Test .indices() and .values()
            if not coalesced:
                with self.assertRaisesRegex(RuntimeError, "Cannot get indices on an uncoalesced tensor"):
                    x.indices()
                with self.assertRaisesRegex(RuntimeError, "Cannot get values on an uncoalesced tensor"):
                    x.values()
            else:
                self.assertEqual(x.indices(), x._indices())
                self.assertEqual(x.values(), x._values())

        test_shape(3, 10, 100)
        test_shape(3, 10, [100, 100, 100])
        test_shape(3, 10, [100, 100, 100, 5, 5, 5, 0])
        test_shape(3, 0, [0, 0, 100, 5, 5, 5, 0])

        # Make sure that coalesce handles duplicate indices correctly
        i = self.index_tensor([[9, 0, 0, 0, 8, 1, 1, 1, 2, 7, 2, 2, 3, 4, 6, 9]], device=device)
        v = torch.tensor([[idx**2, idx] for idx in range(i.size(1))], dtype=dtype, device=device)
        x = self.sparse_tensor(i, v, torch.Size([10, 2]), dtype=dtype, device=device)
        self.assertEqual(x.coalesce()._nnz(), 9)

        # Make sure we can access empty indices / values
        x = self.legacy_sparse_tensor()
        self.assertEqual(x._indices().numel(), 0)
        self.assertEqual(x._values().numel(), 0)

    @coalescedonoff
    @dtypes(torch.double, torch.cdouble, torch.bfloat16)
    @precisionOverride({torch.bfloat16: 1e-2})
    @skipIfTorchDynamo("https://github.com/pytorch/torchdynamo/issues/1991")
    def test_coalesce(self, device, dtype, coalesced):

        def _test_coalesce(t):
            tc = t.coalesce()
            self.assertEqual(tc.to_dense(), t.to_dense())
            self.assertTrue(tc.is_coalesced())
            # Our code below doesn't work when nnz is 0, because
            # then it's a 0D tensor, not a 2D tensor.
            if t._nnz() == 0:
                self.assertEqual(t._indices(), tc._indices())
                self.assertEqual(t._values(), tc._values())
                return tc

            value_map: Dict[Any, Any] = {}
            for idx, val in zip(t._indices().t(), t._values()):
                idx_tup = tuple(idx.tolist())
                if idx_tup in value_map:
                    value_map[idx_tup] += val
                else:
                    value_map[idx_tup] = val.clone() if isinstance(val, torch.Tensor) else val

            new_indices = sorted(list(value_map.keys()))
            _new_values = [value_map[idx] for idx in new_indices]
            if t._values().ndimension() < 2:
                new_values = t._values().new(_new_values)
            else:
                new_values = torch.stack(_new_values)

            new_indices = t._indices().new(new_indices).t()
            tg = t.new(new_indices, new_values, t.size())

            self.assertEqual(tc._indices(), tg._indices())
            self.assertEqual(tc._values(), tg._values())

            if t.is_coalesced():
                self.assertEqual(tc._indices(), t._indices())
                self.assertEqual(tc._values(), t._values())

        for empty_i, empty_v, empty_nnz in itertools.product([True, False], repeat=3):
            sparse_size = [] if empty_i else [2, 1]
            dense_size = [1, 0, 2] if empty_v else [1, 2]
            nnz = 0 if empty_nnz else 5

            t, _, _ = self._gen_sparse(len(sparse_size), nnz, sparse_size + dense_size, dtype, device, coalesced)
            _test_coalesce(t)  # this tests correctness

    @dtypes(torch.double)
    def test_coalesce_reference_cycle(self, device, dtype):
        # Test coalesce doesn't create autograd graph cycles (gh-52253)

        # Sanity check that the helper class works as expected
        t = torch.rand(2)
        t_ref = torch._C._WeakTensorRef(t)
        self.assertFalse(t_ref.expired())

        del t
        self.assertTrue(t_ref.expired())

        def test_sparse_sum():
            i = torch.tensor([[0], [4]], dtype=torch.long, device=device)
            v = torch.tensor([[[-0.4567, -1.8797, 0.0380, 1.4316]]],
                             dtype=dtype, device=device)
            S = torch.sparse_coo_tensor(i, v)
            S = S.coalesce()
            S.requires_grad_(True)
            S2 = S.coalesce()
            self.assertTrue(S2.is_coalesced())
            return torch._C._WeakTensorRef(S2)

        ref = test_sparse_sum()
        self.assertTrue(ref.expired())

    @dtypes(torch.double)
    def test_ctor_large_sizes(self, device, dtype):
        # Test that integer overflow is detected when computing numel
        # of a sparse tensor with large dimensions (gh-57416). Notice
        # that numel is computed internally when constructing a
        # tensor, hence the overflow may appear during the tensor
        # construction step.
        N = 100000
        indices = torch.tensor([[N, N - 1]] * 4, dtype=torch.int64, device=device)
        values = torch.tensor([1, 2], dtype=dtype, device=device)
        self.assertRaises(RuntimeError,
                          lambda: torch.sparse_coo_tensor(
                              indices, values, (N + 1,) * 4, device=device))

    @dtypes(torch.double, torch.cdouble)
    def test_ctor_size_checks(self, device, dtype):
        indices = self.index_tensor([
            [0, 0, 0],
            [0, 3, 0],
            [0, 0, 0],
            [0, 0, 0],
        ], device=device)
        values = torch.tensor([2, 1, 3, 4], dtype=dtype, device=device)

        # indices inconsistent with size
        self.assertRaises(
            RuntimeError,
            lambda: self.sparse_tensor(indices, values, torch.Size([2, 1, 1])))

        # values inconsistent with size
        values = torch.tensor([
            [2, 1, 2, 1],
            [1, 0, 5, 2],
        ], dtype=dtype, device=device)
        self.assertRaises(
            RuntimeError,
            lambda: self.sparse_tensor(indices, values, torch.Size([2, 4, 2, 1])))

    @dtypes(*floating_and_complex_types_and(torch.float16, torch.bfloat16))
    @unittest.skipIf(TEST_WITH_CROSSREF, "generator unsupport triggers assertion error")
    def test_to_dense(self, device, dtype):
        def test_tensor(x, res):
            x.to_dense()  # Tests triple to_dense for memory corruption
            x.to_dense()
            x.to_dense()
            dense_x = x.to_dense()
            safe_dense_x = self.safeToDense(x)
            dense_x = dense_x.to(res.dtype)
            safe_dense_x = safe_dense_x.to(res.dtype)
            self.assertEqual(res, dense_x)
            self.assertEqual(res, safe_dense_x)

            # Only run autograd test for float64
            if x.dtype != torch.float64:
                return

            def fn(x):
                return x.to_dense()
            x.requires_grad_(True)
            gradcheck(fn, (x,), check_sparse_nnz=True)

        for value_type in [torch.double, torch.cdouble]:
            i = self.index_tensor([
                [0, 1, 2, 2],
                [0, 0, 0, 3],
                [0, 0, 1, 4],
            ], device=device)
            # we don't have to_dense for half types on CPU because it is implemented
            # with a slower add_ operation
            v = torch.tensor([2, 1, 3, 4], dtype=dtype, device=device)
            x = self.sparse_tensor(i, v, torch.Size([3, 4, 5]), dtype=value_type, device=device)
            res = torch.tensor([
                [[2, 0, 0, 0, 0],
                 [0, 0, 0, 0, 0],
                 [0, 0, 0, 0, 0],
                 [0, 0, 0, 0, 0]],
                [[1, 0, 0, 0, 0],
                 [0, 0, 0, 0, 0],
                 [0, 0, 0, 0, 0],
                 [0, 0, 0, 0, 0]],
                [[0, 3, 0, 0, 0],
                 [0, 0, 0, 0, 0],
                 [0, 0, 0, 0, 0],
                 [0, 0, 0, 0, 4]],
            ], dtype=dtype, device=device)

            test_tensor(x, res)
            test_tensor(res, res)

            i = self.index_tensor([
                [0, 1, 2, 2],
                [0, 0, 0, 3],
                [0, 0, 1, 4],
            ], device=device)
            v = torch.empty(4, 0, dtype=dtype, device=device)
            x = self.sparse_tensor(i, v, torch.Size([3, 4, 5, 0]), dtype=value_type, device=device)
            res = torch.empty((3, 4, 5, 0), dtype=dtype, device=device)
            test_tensor(x, res)

    @coalescedonoff
    @dtypes(torch.float16, torch.bfloat16, torch.float64, torch.int, torch.cfloat, torch.cdouble)
    def test_to_sparse(self, device, dtype, coalesced):
        shape = [5, 2, 10, 4]
        max_nnz = 1
        for value_type in [torch.double, torch.cdouble]:
            for dim, dim_sz in enumerate(shape, 1):
                max_nnz *= dim_sz
                rnnz = torch.randint(2, max_nnz, (1,)).item()
                for nnz in [0, 1, rnnz]:
                    expected, _, _ = self._gen_sparse(dim, nnz, shape, dtype=value_type, device=device,
                                                      coalesced=coalesced)
                    expected = expected.to(dtype)

                    d = expected.to_dense()
                    result = d.to_sparse(dim)
                    self.assertEqual(d, result.to_dense())
                    self.assertEqual(expected.size(), result.size())
                    self.assertEqual(dim, result.sparse_dim())

    @dtypes(torch.double, torch.cdouble)
    def test_sparse_bool(self, device, dtype):
        a = torch.tensor([True, False], dtype=dtype, device=device).to(torch.bool)
        b = a.to_sparse().to_dense()
        self.assertEqual(a, b)

    @dtypes(torch.double, torch.cdouble)
    def test_scalar(self, device, dtype):
        # tensor with value
        a = self.sparse_tensor(self.index_tensor([], device=device).unsqueeze(1), 12.3, [], dtype=dtype, device=device)
        self.assertEqual(1, a._values().numel())
        self.assertEqual(a, a.clone())
        a_coalesced = a.coalesce()
        self.assertTrue(a_coalesced.is_coalesced())
        self.assertEqual(torch.tensor(12.3, dtype=dtype, device=device), a.to_dense())
        self.assertEqual(a, a.to_dense().to_sparse())

        # tensor with multiple values
        a = self.sparse_tensor(self.index_tensor([], device=device).unsqueeze(1).expand(0, 2),
                               [12.3, 12.3], [], dtype=dtype, device=device)
        self.assertEqual(2, a._values().numel())
        self.assertEqual(a, a.clone())
        a_coalesced = a.coalesce()
        self.assertTrue(a_coalesced.is_coalesced())
        self.assertEqual(torch.tensor(12.3 * 2, dtype=dtype, device=device), a.to_dense())
        self.assertEqual(a.coalesce(), a.coalesce().to_dense().to_sparse())

        # tensor without value
        a = self.sparse_empty((), dtype=dtype, device=device)
        self.assertEqual(0, a._values().numel())
        self.assertEqual(a, a.clone())
        a_coalesced = a.coalesce()
        self.assertTrue(a_coalesced.is_coalesced())
        self.assertEqual(torch.tensor(0, dtype=dtype, device=device), a.to_dense())
        self.assertEqual(a, a.to_dense().to_sparse())

    @dtypes(torch.double, torch.cdouble)
    def test_shared(self, device, dtype):
        i = self.index_tensor([[2]], device=device)
        v = torch.tensor([5], dtype=dtype, device=device)
        x = self.sparse_tensor(i, v, torch.Size([3]))
        v[0] = 6
        self.assertEqual(torch.tensor([0, 0, 6], dtype=dtype, device=device), self.safeToDense(x))
        i[0][0] = 0
        self.assertEqual(torch.tensor([6, 0, 0], dtype=dtype, device=device), self.safeToDense(x))

        i = self.index_tensor([[2]], device=device)
        v = torch.empty((1, 0), dtype=dtype, device=device)
        x = self.sparse_tensor(i, v, torch.Size([3, 0]))
        i[0][0] = 0
        self.assertEqual(torch.empty((3, 0), dtype=dtype, device=device), self.safeToDense(x))

    @dtypes(torch.double, torch.cdouble)
    @unittest.skipIf(TEST_WITH_CROSSREF, "generator unsupport triggers assertion error")
    def test_to_dense_hybrid(self, device, dtype):
        def test_tensor(x, res):
            x.to_dense()  # Tests double to_dense for memory corruption
            x.to_dense()
            x.to_dense()
            self.assertEqual(res, x.to_dense())
            self.assertEqual(res, self.safeToDense(x))

            def fn(x):
                return x.to_dense()
            x.requires_grad_(True)
            gradcheck(fn, (x,), check_sparse_nnz=True)

        i = self.index_tensor([
            [0, 1, 2, 2],
            [0, 0, 0, 3],
        ], device=device)
        v = torch.tensor([[2, 3], [1, 2], [3, 4], [4, 5]], dtype=dtype, device=device)
        x = self.sparse_tensor(i, v, torch.Size([3, 4, 2]))
        res = torch.tensor([
            [[2, 3],
             [0, 0],
             [0, 0],
             [0, 0]],
            [[1, 2],
             [0, 0],
             [0, 0],
             [0, 0]],
            [[3, 4],
             [0, 0],
             [0, 0],
             [4, 5]],
        ], dtype=dtype, device=device)
        test_tensor(x, res)

        i = self.index_tensor([
            [0, 1, 2, 2],
            [0, 0, 0, 3],
        ], device=device)
        v = torch.empty((4, 2, 0), dtype=dtype, device=device)
        x = self.sparse_tensor(i, v, torch.Size([3, 4, 2, 0]))
        res = torch.empty((3, 4, 2, 0), dtype=dtype, device=device)
        test_tensor(x, res)

    @dtypes(torch.double, torch.cdouble)
    def test_contig(self, device, dtype):
        def test_tensor(x, exp_i, exp_v):
            x = x.coalesce()
            self.assertEqual(exp_i, x._indices())
            self.assertEqual(exp_v, x._values())

        i = self.index_tensor([
            [1, 0, 35, 14, 39, 6, 71, 66, 40, 27],
            [92, 31, 62, 50, 22, 65, 89, 74, 56, 34],
        ], device=device)
        v = torch.tensor([1, 2, 3, 4, 5, 6, 7, 8, 9, 10], dtype=dtype, device=device)
        x = self.sparse_tensor(i, v, torch.Size([100, 100]))
        exp_i = self.index_tensor([
            [0, 1, 6, 14, 27, 35, 39, 40, 66, 71],
            [31, 92, 65, 50, 34, 62, 22, 56, 74, 89],
        ], device=device)
        exp_v = torch.tensor([2, 1, 6, 4, 10, 3, 5, 9, 8, 7], dtype=dtype, device=device)
        test_tensor(x, exp_i, exp_v)

        i = self.index_tensor([
            [2, 0, 2, 1],
            [0, 0, 3, 0],
            [1, 0, 4, 0],
        ], device=device)
        v = torch.tensor([3, 2, 4, 1], dtype=dtype, device=device)
        x = self.sparse_tensor(i, v, torch.Size([3, 4, 5]))
        exp_i = self.index_tensor([
            [0, 1, 2, 2],
            [0, 0, 0, 3],
            [0, 0, 1, 4],
        ], device=device)
        exp_v = torch.tensor([2, 1, 3, 4], dtype=dtype, device=device)
        test_tensor(x, exp_i, exp_v)

        i = self.index_tensor([
            [2, 0, 2, 1],
            [0, 0, 3, 0],
            [1, 0, 4, 0],
        ], device=device)
        v = torch.empty([4, 0], dtype=dtype, device=device)
        x = self.sparse_tensor(i, v, torch.Size([3, 4, 5, 0]))
        exp_i = self.index_tensor([
            [0, 1, 2, 2],
            [0, 0, 0, 3],
            [0, 0, 1, 4],
        ], device=device)
        exp_v = torch.empty([4, 0], dtype=dtype, device=device)
        test_tensor(x, exp_i, exp_v)

        # Duplicate indices
        i = self.index_tensor([
            [0, 0, 2, 0],
            [0, 0, 3, 0],
            [0, 0, 4, 0],
        ], device=device)
        v = torch.tensor([3, 2, 4, 1], dtype=dtype, device=device)
        x = self.sparse_tensor(i, v, torch.Size([3, 4, 5]))
        exp_i = self.index_tensor([
            [0, 2],
            [0, 3],
            [0, 4],
        ], device=device)
        exp_v = torch.tensor([6, 4], dtype=dtype, device=device)
        test_tensor(x, exp_i, exp_v)

        i = self.index_tensor([
            [0, 0, 2, 0],
            [0, 0, 3, 0],
            [0, 0, 4, 0],
        ], device=device)
        v = torch.empty([4, 0], dtype=dtype, device=device)
        x = self.sparse_tensor(i, v, torch.Size([3, 4, 5, 0]))
        exp_i = self.index_tensor([
            [0, 2],
            [0, 3],
            [0, 4],
        ], device=device)
        exp_v = torch.empty([2, 0], dtype=dtype, device=device)
        test_tensor(x, exp_i, exp_v)

    @dtypes(torch.double, torch.cdouble)
    def test_contig_hybrid(self, device, dtype):
        def test_tensor(x, exp_i, exp_v):
            x = x.coalesce()
            self.assertEqual(exp_i, x._indices())
            self.assertEqual(exp_v, x._values())

        i = self.index_tensor([
            [1, 0, 35, 14, 39, 6, 71, 66, 40, 27],
            [92, 31, 62, 50, 22, 65, 89, 74, 56, 34],
        ], device=device)
        v = torch.tensor([
            [1, 2], [2, 3], [3, 4], [4, 5], [5, 6],
            [6, 7], [7, 8], [8, 9], [9, 10], [10, 11],
        ], dtype=dtype, device=device)
        x = self.sparse_tensor(i, v, torch.Size([100, 100, 2]))
        exp_i = self.index_tensor([
            [0, 1, 6, 14, 27, 35, 39, 40, 66, 71],
            [31, 92, 65, 50, 34, 62, 22, 56, 74, 89],
        ], device=device)
        exp_v = torch.tensor([
            [2, 3], [1, 2], [6, 7], [4, 5], [10, 11],
            [3, 4], [5, 6], [9, 10], [8, 9], [7, 8],
        ], dtype=dtype, device=device)
        test_tensor(x, exp_i, exp_v)

        i = self.index_tensor([
            [2, 0, 2, 1],
            [0, 0, 3, 0],
            [1, 0, 4, 0],
        ], device=device)
        v = torch.tensor([[3, 3, 3], [2, 2, 2], [4, 4, 4], [1, 1, 1]], dtype=dtype, device=device)
        x = self.sparse_tensor(i, v, torch.Size([3, 4, 5, 3]))
        exp_i = self.index_tensor([
            [0, 1, 2, 2],
            [0, 0, 0, 3],
            [0, 0, 1, 4],
        ], device=device)
        exp_v = torch.tensor([[2, 2, 2], [1, 1, 1], [3, 3, 3], [4, 4, 4]], dtype=dtype, device=device)
        test_tensor(x, exp_i, exp_v)

        i = self.index_tensor([
            [2, 0, 2, 1],
            [0, 0, 3, 0],
            [1, 0, 4, 0],
        ], device=device)
        v = torch.empty([4, 3, 0], dtype=dtype, device=device)
        x = self.sparse_tensor(i, v, torch.Size([3, 4, 5, 3, 0]))
        exp_i = self.index_tensor([
            [0, 1, 2, 2],
            [0, 0, 0, 3],
            [0, 0, 1, 4],
        ], device=device)
        exp_v = torch.empty([4, 3, 0], dtype=dtype, device=device)
        test_tensor(x, exp_i, exp_v)

        # Duplicate indices
        i = self.index_tensor([
            [0, 0, 2, 0],
            [0, 0, 3, 0],
            [0, 0, 4, 0],
        ], device=device)
        v = torch.tensor([[3, 2, 3], [2, 1, 1], [4, 3, 4], [1, 1, 1]], dtype=dtype, device=device)
        x = self.sparse_tensor(i, v, torch.Size([3, 4, 5, 3]))
        exp_i = self.index_tensor([
            [0, 2],
            [0, 3],
            [0, 4],
        ], device=device)
        exp_v = torch.tensor([[6, 4, 5], [4, 3, 4]], dtype=dtype, device=device)
        test_tensor(x, exp_i, exp_v)

        i = self.index_tensor([
            [0, 0, 2, 0],
            [0, 0, 3, 0],
            [0, 0, 4, 0],
        ], device=device)
        v = torch.empty([4, 3, 0], dtype=dtype, device=device)
        x = self.sparse_tensor(i, v, torch.Size([3, 4, 5, 3, 0]))
        exp_i = self.index_tensor([
            [0, 2],
            [0, 3],
            [0, 4],
        ], device=device)
        exp_v = torch.empty([2, 3, 0], dtype=dtype, device=device)
        test_tensor(x, exp_i, exp_v)

    @coalescedonoff
    @dtypes(torch.double, torch.cdouble)
    def test_clone(self, device, dtype, coalesced):
        def test_shape(sparse_dims, nnz, with_size):
            x = self._gen_sparse(sparse_dims, nnz, with_size, dtype, device, coalesced)[0]
            if not coalesced:
                self.assertFalse(x.is_coalesced())
                y = x.clone()
                self.assertFalse(y.is_coalesced())
            x = x.coalesce()
            self.assertTrue(x.is_coalesced())
            y = x.clone()
            self.assertTrue(y.is_coalesced())

        test_shape(4, 20, 5)
        test_shape(3, 10, [100, 100, 100, 5, 5, 5, 0])
        test_shape(3, 0, [0, 0, 100, 5, 5, 5, 0])

    @coalescedonoff
    @dtypes(torch.double, torch.cdouble, torch.bfloat16)
    @precisionOverride({torch.bfloat16: 2e-2})
    def test_Sparse_to_Sparse_copy_(self, device, dtype, coalesced):
        # This is for testing torch.copy_(SparseTensor, SparseTensor)
        sparse_dims = 3
        nnz = 10
        sizes = [2, 3, 4, 5]  # hybrid sparse
        x1, _, _ = self._gen_sparse(sparse_dims, nnz, sizes, dtype, device, coalesced)
        x2, _, _ = self._gen_sparse(sparse_dims, nnz + 10, sizes, dtype, device, coalesced)

        # test copy
        x2_dense = x2.to_dense()
        x1.copy_(x2)
        self.assertEqual(x2_dense, x1.to_dense())

        # test type conversion (when x1.copy_(x2), x1.dtype should stay the same)
        x1 = x1.to(torch.float32)

        x2 = x2.to(torch.float16)
        x1_dtype = x1.dtype
        x1.copy_(x2)
        self.assertEqual(x1_dtype, x1.dtype)

        x2 = x2.to(torch.float64)
        x1_dtype = x1.dtype
        x1.copy_(x2)
        self.assertEqual(x1_dtype, x1.dtype)

        # test no broadcast
        self.assertRaises(RuntimeError, lambda: x1.copy_(x2.narrow_copy(0, 0, 1)))

        # test raise error on copy_() between dense and sparse Tensors
        self.assertRaises(RuntimeError, lambda: x1.copy_(torch.randn(5, 5)))

        # test autograd
        x1, _, _ = self._gen_sparse(sparse_dims, nnz, sizes, dtype, device, coalesced)
        x2, _, _ = self._gen_sparse(sparse_dims, nnz + 10, sizes, dtype, device, coalesced)
        x2.requires_grad_(True)
        x1.copy_(x2)
        y = x1 * 2
        x2_clone = x2.clone()
        y.backward(x2_clone)
        expected_grad = x2_clone * 2
        self.assertEqual(expected_grad.to_dense(), x2.grad.to_dense())
        self.assertEqual(None, x1.grad)

    @coalescedonoff
    @unittest.skipIf(torch.cuda.device_count() < 2, "no multi-GPU")
    @dtypes(torch.double, torch.cdouble)
    def test_Sparse_to_Sparse_copy_multi_gpu(self, device, dtype, coalesced):
        # This is for testing torch.copy_(SparseTensor, SparseTensor) across GPU devices
        sparse_dims = 3
        nnz = 10
        sizes = [2, 3, 4, 5]  # hybrid sparse
        x1, _, _ = self._gen_sparse(sparse_dims, nnz, sizes, dtype, device, coalesced)
        x2, _, _ = self._gen_sparse(sparse_dims, nnz + 10, sizes, dtype, device, coalesced)
        x1 = x1.to('cuda:0')

        def test_cross_device(x1, x2):
            x1_device = x1.device
            x1.copy_(x2)
            self.assertEqual(x2.to('cuda:0').to_dense(), x1.to_dense())
            self.assertEqual(x1_device, x1.device)

        test_cross_device(x1, x2.to('cuda:1'))  # test across gpu devices
        test_cross_device(x1, x2.to('cpu'))  # test between cpu and gpu

        # test autograd
        x2 = x2.to('cuda:1')
        x2.requires_grad_(True)
        x1.copy_(x2)
        y = x1 * 2
        x2_clone = x2.clone().to('cuda:0')
        y.backward(x2_clone)
        expected_grad = x2_clone * 2
        self.assertEqual(expected_grad.to_dense(), x2.grad.to('cuda:0').to_dense())
        self.assertEqual(None, x1.grad)

    @onlyCUDA
    def test_cuda_empty(self, device):
        def test_tensor(x):
            y = x.to(device)
            self.assertEqual(x.sparse_dim(), y.sparse_dim())
            self.assertEqual(x.dense_dim(), y.dense_dim())
            x = y.cpu()
            self.assertEqual(y.sparse_dim(), x.sparse_dim())
            self.assertEqual(y.dense_dim(), x.dense_dim())

        x = torch.sparse.FloatTensor(2, 3, 4)
        test_tensor(x)

        x = torch.sparse.HalfTensor(2, 3, 4)
        test_tensor(x)

        x = torch.cuda.sparse.HalfTensor(2, 3, 4)
        test_tensor(x)

        x = torch.sparse.FloatTensor(2, 3, 4, 0)
        test_tensor(x)

    @coalescedonoff
    @dtypes(torch.double, torch.cdouble)
    def test_transpose(self, device, dtype, coalesced):
        def test_shape(sparse_dims, nnz, with_size):
            x = self._gen_sparse(sparse_dims, nnz, with_size, dtype, device, coalesced)[0]
            y = self.safeToDense(x)

            for i, j in itertools.combinations(range(4), 2):
                x = x.transpose_(i, j)
                y = y.transpose(i, j)
                self.assertEqual(self.safeToDense(x), y)

                x = x.transpose(i, j)
                y = y.transpose(i, j)
                self.assertEqual(self.safeToDense(x), y)

        test_shape(4, 6, 3)
        test_shape(4, 3, [7, 7, 7, 3, 3, 3, 0])
        test_shape(4, 0, [0, 0, 7, 3, 3, 3, 0])

    @coalescedonoff
    @dtypes(torch.double, torch.cdouble)
    @unittest.skipIf(TEST_WITH_CROSSREF, "generator unsupport triggers assertion error")
    def test_permute(self, device, dtype, coalesced):
        # trivial checks
        s = torch.rand(3, 3, 3, device=device, dtype=dtype).to_sparse()
        with self.assertRaisesRegex(RuntimeError, "does not match the length"):
            s.permute(dims=(1, 0))
        with self.assertRaisesRegex(RuntimeError, "duplicate dims"):
            s.permute(dims=(1, 1, 1))

        def test_shape(sparse_dims, nnz, with_size):
            ndim = len(with_size)
            valid_sparse_dims = torch.arange(-ndim, -ndim + sparse_dims)
            valid_dense_dims = torch.arange(-ndim + sparse_dims, 0)

            for dims in itertools.permutations(range(-ndim, 0)):
                s = self._gen_sparse(sparse_dims, nnz, with_size, dtype, device, coalesced)[0]
                d = self.safeToDense(s)

                dims_sparse, _ = torch.tensor(dims[:sparse_dims]).sort()
                dims_dense, _ = torch.tensor(dims[sparse_dims:]).sort()

                if (valid_sparse_dims == dims_sparse).all() and (valid_dense_dims == dims_dense).all():
                    # if valid permutation, test for correctness
                    s_permuted = s.permute(dims)
                    self.assertEqual(s_permuted, d.permute(dims))

                    # if s is coalesced, and perm does not touch 0-dim,
                    # the result has to be coalesced as well
                    if dims[0] == 0:
                        self.assertEqual(s_permuted.is_coalesced(), s.is_coalesced())
                    else:
                        self.assertFalse(s_permuted.is_coalesced())

                    gradcheck(lambda t: t.permute(dims).to_dense(), s.requires_grad_(True), check_sparse_nnz=True)
                else:
                    # otherwise check if exception is thrown
                    fail_message = "transpositions between sparse and dense dimensions are not allowed"
                    with self.assertRaisesRegex(RuntimeError, fail_message):
                        s.permute(dims)

        test_shape(2, 3, [2, 3, 4, 5])
        test_shape(2, 3, [2, 2, 0])
        # if nnz=0, it is not true that t == t.to_dense().to_sparse()
        # unless t.sparse_dim == t.dim (i.e. t is not hybrid)
        test_shape(3, 0, [0, 0, 2])

    @coalescedonoff
    @onlyCPU
    @dtypes(torch.double)
    def test_coalesce_transpose_mm(self, device, dtype, coalesced):
        def test_shape(di, dj, dk, nnz):
            x, _, _ = self._gen_sparse(2, nnz, [dj, di], dtype, device, coalesced)
            y = torch.randn(dj, dk, dtype=dtype, device=device)

            x_coalesced = x.coalesce()
            self.assertTrue(x_coalesced.is_coalesced())

            x_coalesced_t = x_coalesced.t()
            # Transpose is `colasced`-preserving if the indices tensor is empty.
            self.assertEqual(x_coalesced_t.is_coalesced(), di * nnz == 0)

            res = torch.mm(x_coalesced_t, y)
            expected = torch.mm(self.safeToDense(x_coalesced_t), y)
            self.assertEqual(res, expected)

        test_shape(10, 20, 30, 20)
        test_shape(0, 20, 30, 0)
        test_shape(10, 0, 30, 0)
        test_shape(10, 20, 0, 0)
        test_shape(10, 20, 0, 20)

    @skipIfTorchDynamo("https://github.com/pytorch/torchdynamo/issues/1166")
    @dtypes(torch.double, torch.cdouble)
    def test_t_empty(self, device, dtype):
        def test_in_place(x):
            shape_original = x.shape
            x.t_()
            self.assertEqual(torch.Size([shape_original[1], shape_original[0]]), x.size())
            self.assertEqual(0, x._indices().numel())
            self.assertEqual(0, x._values().numel())
            self.assertEqual(x.sparse_dim(), 2)
            self.assertEqual(x.dense_dim(), 0)

        def test_not_in_place(x):
            shape_original = x.shape
            y = x.t()
            self.assertEqual(torch.Size([shape_original[1], shape_original[0]]), y.size())
            self.assertEqual(0, y._indices().numel())
            self.assertEqual(0, y._values().numel())
            self.assertEqual(x.sparse_dim(), 2)
            self.assertEqual(x.dense_dim(), 0)

        x = self.sparse_empty(2, 3, dtype=dtype, device=device)
        test_in_place(x)
        test_not_in_place(x)

        x = self.sparse_empty(2, 0, dtype=dtype, device=device)
        test_in_place(x)
        test_not_in_place(x)

    @coalescedonoff
    @dtypes(torch.double, torch.cdouble)
    def test_add_zeros(self, device, dtype, coalesced):
        def test_shape(sparse_dims, nnz, sizes):
            x, _, _ = self._gen_sparse(sparse_dims, nnz, sizes, dtype, device, coalesced)
            zeros = torch.zeros(sizes, layout=torch.sparse_coo).to(x.device)
            r1 = zeros + x
            r2 = x + zeros
            self.assertEqual(r1, x)
            self.assertEqual(r2, x)

        test_shape(1, 20, [1])
        test_shape(4, 20, [3, 17, 19, 5])
        test_shape(2, 20, [3, 17, 19, 5])
        test_shape(2, 20, [3, 17, 19, 0])

    @dtypes(torch.double, torch.cdouble)
    def test_add_sub_nnz(self, device, dtype):
        # nnz should not grow unbounded (gh-34964)
        x = torch.randn(10, dtype=dtype, device=device).to_sparse()
        x.add_(x)
        x.add_(x)
        self.assertLessEqual(x._nnz(), 10)

        x.sub_(2 * x)
        x.sub_(2 * x)
        self.assertLessEqual(x._nnz(), 10)

    @coalescedonoff
    @dtypes(torch.double, torch.cdouble)
    def test_cat(self, device, dtype, coalesced):
        # shapes: list of tuples (sparse_dims, nnz, sizes)
        def test_shapes(shapes, dim, fail_message=None):
            inputs = [self._gen_sparse(shape[0], shape[1], shape[2], dtype, device, coalesced)[0]
                      for shape in shapes]
            if fail_message:
                with self.assertRaisesRegex(RuntimeError, fail_message):
                    torch.cat(inputs, dim)
            else:
                result = torch.cat(inputs, dim)
                dense_result = torch.cat([t.to_dense() for t in inputs], dim)
                self.assertEqual(dense_result, result.to_dense())

        test_shapes(
            [(3, 10, [2, 3, 4]), (3, 10, [2, 1, 4]), (3, 10, [2, 4, 4])], 1)

        # mismatched sizes
        test_shapes([(3, 10, [2, 3, 4]), (3, 10, [2, 1, 4])], 0,
                    "All tensors must have the same shape: \\[2, 3, 4].*\\[2, 1, 4]")
        # hybrid sparse/dense
        test_shapes(
            [(2, 10, [2, 3, 4]), (2, 10, [2, 1, 4]), (2, 10, [2, 4, 4])], 1)
        # cat along dense dim
        test_shapes([(2, 10, [2, 3, 4]), (2, 10, [2, 3, 7])], 2)
        test_shapes([(1, 10, [2, 3, 4]), (1, 10, [2, 3, 4])], 1)
        test_shapes([(1, 10, [2, 3, 4]), (1, 10, [2, 3, 4])], 2)
        # mismatched dimensions
        test_shapes([(2, 10, [2, 3, 4]), (3, 10, [2, 3, 4])], 0,
                    "All tensors must have the same.*2, 1, but tensor at position 1 has 3, 0.")
        # wrapped dimension
        test_shapes(
            [(3, 10, [2, 3, 4]), (3, 10, [2, 1, 4]), (3, 10, [2, 4, 4])], -2)

        # sparse with dense
        sp = self._gen_sparse(3, 10, [2, 3, 4], dtype, device, coalesced)[0]
        dn = sp.to_dense()
        with self.assertRaisesRegex(RuntimeError,
                                    "Concatenating sparse tensors, but a dense tensor was found at position 1."):
            torch.cat((sp, dn))

    @coalescedonoff
    @dtypes(torch.double, torch.cdouble)
    def test_unsqueeze(self, device, dtype, coalesced):
        def test_shape(sparse_dims, nnz, sizes, unsqueeze_dim, fail_message=None):
            x, _, _ = self._gen_sparse(sparse_dims, nnz, sizes, dtype, device, coalesced)
            if fail_message:
                with self.assertRaisesRegex(IndexError, fail_message):
                    torch.unsqueeze(x, unsqueeze_dim)
            else:
                result = torch.unsqueeze(x, unsqueeze_dim)
                dense_result = torch.unsqueeze(x.to_dense(), unsqueeze_dim)
                self.assertEqual(dense_result, result.to_dense())

        # basic case
        test_shape(3, 10, [5, 7, 11], 0)

        # hybrid sparse/dense, unsqueeze along sparse dim
        test_shape(3, 10, [5, 7, 11, 13, 17], 0)
        test_shape(3, 10, [5, 7, 11, 13, 17], 3)

        # unsqueeze along dense dimensions
        test_shape(3, 10, [5, 7, 11, 13, 17], 4)
        test_shape(3, 10, [5, 7, 11, 13, 17], 5)

        # wrapped dimensions
        test_shape(3, 10, [5, 7, 11, 13, 17], -1)
        test_shape(3, 10, [5, 7, 11, 13, 17], -6)

        # bounds
        test_shape(3, 10, [5, 7, 11, 13, 17], -7, "Dimension out of range")
        test_shape(3, 10, [5, 7, 11, 13, 17], 6, "Dimension out of range")

    @coalescedonoff
    @dtypes(torch.double, torch.cdouble)
    def test_select(self, device, dtype, coalesced):
        def test_shape(sparse_dims, nnz, sizes, select_dim, select_index, fail_message=None):
            x, _, _ = self._gen_sparse(sparse_dims, nnz, sizes, dtype, device, coalesced)
            if fail_message:
                with self.assertRaisesRegex(IndexError, fail_message):
                    torch.select(x, select_dim, select_index)
            else:
                result = torch.select(x, select_dim, select_index)
                if result.is_sparse:
                    result = result.to_dense()
                dense_result = torch.select(x.to_dense(), select_dim, select_index)
                self.assertEqual(dense_result, result)


        sizes = [5, 7, 11, 13, 17]
        # hybrid sparse/dense, select sparse dim, result is dense
        for i in range(sizes[0]):
            test_shape(1, 10, sizes, 0, i)
        test_shape(1, 10, sizes, 0, sizes[0] + 1, r'select[(][)][:] index \d out of range.*')

        # hybrid sparse/dense, select sparse dim, result is sparse
        for d in range(3):
            for i in range(sizes[d]):
                test_shape(3, 10, sizes, d, i)

        # hybrid sparse/dense, select dense dim, result is sparse
        for d in range(1, 3):
            for i in range(sizes[d]):
                test_shape(1, 10, sizes, d, i)

    @dtypes(*integral_types())
    def test_select_no_type_promotion(self, device, dtype):
        # see https://github.com/pytorch/pytorch/issues/82150
        idx = torch.tensor([[0, 0, 0, 1, 1, 1], [0, 0, 0, 1, 1, 1]])
        val = torch.ones(6, dtype=dtype)
        s = torch.sparse_coo_tensor(idx, val, size=(3, 3))

        for t in (s, s * torch.tensor(0, dtype=dtype)):
            # empty checks
            self.assertEqual(t.dtype, t[2].dtype)
            self.assertEqual(t.dtype, t[0, 1].dtype)
            # sum should not promote
            self.assertEqual(t.dtype, t[0, 0].dtype)
            self.assertEqual(t.dtype, t[1, 1].dtype)

    @coalescedonoff
    @dtypes(torch.double, torch.cdouble)
    def test_index_select(self, device, dtype, coalesced):
        def test_shape(sparse_dims, nnz, sizes, select_dim, select_index, fail_message=None):
            if isinstance(select_index, int):
                select_index = [select_index]
            if isinstance(select_index, list):
                select_index = torch.tensor(select_index, device=device, dtype=torch.long)
            x, _, _ = self._gen_sparse(sparse_dims, nnz, sizes, dtype, device, coalesced)
            if fail_message:
                with self.assertRaisesRegex(IndexError, fail_message):
                    torch.index_select(x, select_dim, select_index)
            else:
                result = torch.index_select(x, select_dim, select_index)
                if result.is_sparse:
                    result = result.to_dense()
                dense_result = torch.index_select(x.to_dense(), select_dim, select_index)
                self.assertEqual(dense_result, result)

        sizes = [5, 7, 11, 13, 17]
        for d in range(len(sizes)):
            for index in [0, sizes[d] - 1, [0, sizes[d] // 2, sizes[d] - 1]]:
                test_shape(1, 10, sizes, d, index)
                test_shape(len(sizes) // 2, 10, sizes, d, index)
                test_shape(len(sizes), 10, sizes, d, index)

    def _test_index_select_exhaustive_index(self, sizes, dims, device, dtype, coalesced):
        t = make_tensor(sizes, dtype=dtype, device=device)
        t_sparse = t.to_sparse().coalesce() if coalesced else t.to_sparse()
        t_small_sparse, _, _ = self._gen_sparse(len(sizes), 2, sizes, dtype, device, coalesced)
        t_small = t_small_sparse.to_dense()
        for d in dims:
            # NOTE: indices are negative
            idx_dim_d_range = list(range(-sizes[d], 0))
            for idx_len in range(sizes[d], sizes[d] + 1):
                # creates all possible valid indices into dim d of lenght idx_len
                for idx in itertools.product(*itertools.repeat(idx_dim_d_range, idx_len)):
                    t_idx = torch.tensor(idx, dtype=torch.long, device=device)

                    # NOTE: index_select for dense does not support negative indices,
                    # hence + sizes[d]. See https://github.com/pytorch/pytorch/issues/76347

                    # tests the nnz > sizes[d] branch
                    dense_result = t.index_select(d, t_idx + sizes[d])
                    sparse_result = t_sparse.index_select(d, t_idx)
                    self.assertEqual(dense_result, sparse_result)

                    # tests the nnz <= sizes[d] branch
                    small_dense_result = t_small.index_select(d, t_idx + sizes[d])
                    small_sparse_result = t_small_sparse.index_select(d, t_idx)
                    self.assertEqual(small_dense_result, small_sparse_result)

    @coalescedonoff
    @dtypes(torch.double, torch.cdouble)
    def test_index_select_exhaustive_index_small(self, device, dtype, coalesced):
        # will trigger brute-force algo
        self._test_index_select_exhaustive_index((3, 3, 4), range(3), device, dtype, coalesced)

    @coalescedonoff
    @dtypes(torch.double, torch.cdouble)
    def test_index_select_exhaustive_index_large(self, device, dtype, coalesced):
        # will trigger more sophisticated algos
        self._test_index_select_exhaustive_index((100, 50, 3, 3), (2, 3), device, dtype, coalesced)

    @coalescedonoff
    @dtypes(torch.double, torch.cdouble)
    def test_index_select_empty_and_non_contiguous_index(self, device, dtype, coalesced):
        # empty index
        idx_empty = torch.tensor([], dtype=torch.long, device=device)
        t = make_tensor((5, 5), dtype=dtype, device=device)
        res_dense = t.index_select(0, idx_empty)
        res_sparse = t.to_sparse().index_select(0, idx_empty)
        self.assertEqual(res_dense, res_sparse)

        # non-contigous index
        idx = torch.randint(low=0, high=5, size=(10, 2), device=device)[:, 0]

        def run_test(sizes):
            # case nnz > size[d]
            t = make_tensor(sizes, dtype=dtype, device=device)
            res_dense = t.index_select(0, idx)
            res_sparse = t.to_sparse().index_select(0, idx)
            self.assertEqual(res_dense, res_sparse)

            # case nnz <= size[d]
            t_small_sparse, _, _ = self._gen_sparse(len(sizes), 2, sizes, dtype, device, coalesced)
            res_sparse = t_small_sparse.index_select(0, idx)
            res_dense = t_small_sparse.to_dense().index_select(0, idx)
            self.assertEqual(res_dense, res_sparse)

        # brute-force
        run_test((10, 10))
        # more sophisticated algos
        run_test((10, 100, 100))

    @onlyCPU
    @coalescedonoff
    @dtypes(torch.double, torch.cdouble)
    def test_index_select_parallelization(self, device, dtype, coalesced):
        """
        Test with sizes that will trigger parallelization (i.e. with sizes
        that are >= at::internal::GRAIN_SIZE)
        """
        def run_test(nnz, size):
            t_sparse, _, _ = self._gen_sparse(1, nnz, (size,), dtype, device, coalesced)
            t_dense = t_sparse.to_dense()

            # idx_small to (sort) and (binary) search into t_sparse
            idx_small = torch.randint(size, (nnz // 2,), device=device)
            # idx_large to (sort) and (binary) search into idx_large
            # NOTE: when coalesced=True, the (binary) search will be
            # done over t_sparse anyway, as it is already sorted.
            idx_large = torch.randint(size, (nnz * 2,), device=device)
            for idx in (idx_small, idx_large):
                res_dense = t_dense.index_select(0, idx)
                res_sparse = t_sparse.index_select(0, idx)
                self.assertEqual(res_dense, res_sparse)

        # NOTE: GRAIN_SIZE = 32768
        # case nnz <= size[d]
        tlen = 70000  # > 2 * GRAIN_SIZE
        run_test(tlen, tlen)

        # case nnz > size[d]
        run_test(tlen, tlen // 2)

    @onlyCPU
    @coalescedonoff
    @dtypes(torch.double, torch.cdouble)
    def test_mm(self, device, dtype, coalesced):
        def test_shape(di, dj, dk, nnz):
            x, _, _ = self._gen_sparse(2, nnz, [di, dj], dtype, device, coalesced)
            t = torch.randn(di, dk, dtype=dtype, device=device)
            y = torch.randn(dj, dk, dtype=dtype, device=device)
            alpha = random.random()
            beta = random.random()

            res = torch.addmm(t, x, y, beta=beta, alpha=alpha)
            expected = torch.addmm(t, self.safeToDense(x), y, beta=beta, alpha=alpha)
            self.assertEqual(res, expected)

            res = torch.addmm(t, x, y)
            expected = torch.addmm(t, self.safeToDense(x), y)
            self.assertEqual(res, expected)

            res = torch.mm(x, y)
            expected = torch.mm(self.safeToDense(x), y)
            self.assertEqual(res, expected)

        test_shape(10, 100, 100, 20)
        test_shape(100, 1000, 200, 20)
        test_shape(64, 10000, 300, 20)
        test_shape(0, 100, 100, 0)
        test_shape(10, 0, 100, 0)
        test_shape(10, 100, 0, 0)
        test_shape(10, 100, 0, 20)

    @unittest.skipIf(
        IS_WINDOWS and TEST_CUDA,
        "bmm sparse-dense CUDA is not yet supported in Windows, at least up to CUDA 10.1"
    )
    @unittest.skipIf(
        TEST_CUDA and _get_torch_cuda_version() < (10, 1) and not TEST_WITH_ROCM,
        "bmm sparse-dense requires CUDA 10.1 or greater"
    )
    @coalescedonoff
    @dtypes(torch.double)
    def test_bmm(self, device, dtype, coalesced):
        def test_shape(num_mats, dim_i, dim_j, dim_k, nnz):
            a_list = []
            b_list = []
            for mat_idx in range(num_mats):
                a_mat = self._gen_sparse(2, nnz, [dim_i, dim_j], dtype, device, coalesced)[0]
                b_mat = torch.randn([dim_j, dim_k], dtype=dtype, device=device)
                a_list.append(a_mat)
                b_list.append(b_mat)

            a = torch.stack(a_list)
            b = torch.stack(b_list)
            ab = a.bmm(b)

            # Compare each matrix against result from mm()
            for mat_idx in range(num_mats):
                a_mat = a_list[mat_idx]
                b_mat = b_list[mat_idx]
                ab_mat_bmm = ab[mat_idx]
                ab_mat_mm = a_mat.mm(b_mat)
                self.assertEqual(ab_mat_bmm, ab_mat_mm)

        test_shape(10, 10, 100, 99, 20)
        test_shape(10, 100, 1000, 200, 20)
        test_shape(10, 64, 10000, 300, 20)
        test_shape(10, 0, 100, 99, 0)
        test_shape(10, 10, 0, 100, 0)
        test_shape(10, 10, 100, 0, 0)
        test_shape(10, 10, 100, 0, 20)
        test_shape(10, 10, 100, 0, 20)

        a = torch.rand([10, 23, 32], dtype=dtype, device=device)
        a[3] = torch.zeros(23, 32, dtype=dtype, device=device)
        a[6] = torch.zeros(23, 32, dtype=dtype, device=device)
        a = a.to_sparse()
        b = torch.rand([10, 32, 10], dtype=dtype, device=device)
        b[4] = torch.zeros(32, 10, dtype=dtype, device=device)
        b[6] = torch.zeros(32, 10, dtype=dtype, device=device)
        ab = a.bmm(b)
        for mat_idx in range(ab.size(0)):
            ab_mat = ab[mat_idx]
            ab_mat_check = a[mat_idx].mm(b[mat_idx])
            self.assertEqual(ab_mat, ab_mat_check)

        ab_traspose_check = b.transpose(1, 2).to_sparse().bmm(
            a.transpose(1, 2).to_dense()
        ).transpose(1, 2)
        self.assertEqual(ab, ab_traspose_check)

    @onlyCUDA
    @coalescedonoff
    @dtypes(torch.double)
    @unittest.skipIf(
        IS_WINDOWS,
        "bmm sparse-dense CUDA is not yet supported in Windows, at least up to CUDA 10.1"
    )
    @unittest.skipIf(
        _get_torch_cuda_version() < (10, 1) and not TEST_WITH_ROCM,
        "bmm sparse-dense requires CUDA 10.1 or greater"
    )
    def test_bmm_deterministic(self, device, dtype, coalesced):
        def test_shape(num_mats, dim_i, dim_j, dim_k, nnz):
            a_list = []
            b_list = []
            for mat_idx in range(num_mats):
                a_list.append(self._gen_sparse(2, nnz, [dim_i, dim_j], dtype, device, coalesced)[0])
                b_list.append(torch.randn([dim_j, dim_k], dtype=dtype, device=device))

            a = torch.stack(a_list).cuda()
            b = torch.stack(b_list).cuda()
            with DeterministicGuard(torch.are_deterministic_algorithms_enabled()):
                torch.use_deterministic_algorithms(False)
                ab_nondeterministic = torch.bmm(a, b)
                torch.use_deterministic_algorithms(True)
                ab_deterministic = torch.bmm(a, b)
            diff_abs = (ab_deterministic - ab_nondeterministic).abs()
            diff_rel = diff_abs / ab_deterministic.abs()
            diff_rel[torch.isnan(diff_rel)] = 0

            # deterministic and non-deterministic results should either be
            # equal or within a small relative difference
            equal_abs_or_rel = diff_abs.eq(0).logical_or(diff_rel.lt(0.001))
            self.assertTrue(equal_abs_or_rel.all())

        test_shape(10, 10, 100, 99, 20)
        test_shape(10, 100, 1000, 200, 20)
        test_shape(10, 64, 10000, 300, 20)
        test_shape(10, 0, 100, 99, 0)
        test_shape(10, 10, 0, 100, 0)
        test_shape(10, 10, 100, 0, 0)
        test_shape(10, 10, 100, 0, 20)
        test_shape(10, 10, 100, 0, 20)

    @onlyCUDA
    @unittest.skipIf(
        not IS_WINDOWS or _get_torch_cuda_version() >= (11, 0),
        "this test ensures bmm sparse-dense CUDA gives an error when run on Windows with CUDA < 11.0"
    )
    @dtypes(torch.double)
    def test_bmm_windows_error(self, device, dtype):
        a = torch.rand(2, 2, 2, dtype=dtype).to_sparse().cuda()
        b = torch.rand(2, 2, 2, dtype=dtype).cuda()
        with self.assertRaisesRegex(
                RuntimeError,
                "bmm sparse-dense CUDA is not supported on Windows with cuda before 11.0"):
            ab = a.bmm(b)

    @onlyCUDA
    @skipIfRocm
    @unittest.skipIf(
        _get_torch_cuda_version() >= (10, 1),
        "this test ensures bmm gives error if CUDA version is less than 10.1"
    )
    @dtypes(torch.double)
    def test_bmm_cuda_version_error(self, device, dtype):
        a = torch.rand(2, 2, 2, dtype=dtype).to_sparse().cuda()
        b = torch.rand(2, 2, 2, dtype=dtype).cuda()
        with self.assertRaisesRegex(
                RuntimeError,
                "bmm sparse-dense requires CUDA 10.1 or greater"):
            ab = a.bmm(b)

    @onlyCPU
    @coalescedonoff
    @dtypes(torch.double, torch.cdouble)
    def test_saddmm(self, device, dtype, coalesced):
        def test_shape(di, dj, dk, nnz):
            x = self._gen_sparse(2, nnz, [di, dj], dtype, device, coalesced)[0]
            t = self._gen_sparse(2, nnz, [di, dk], dtype, device, coalesced)[0]
            y = torch.randn(dj, dk, dtype=dtype, device=device)
            alpha = random.random()
            beta = random.random()

            res = torch.saddmm(t, x, y, beta=beta, alpha=alpha)
            expected = torch.addmm(self.safeToDense(t), self.safeToDense(x), y, beta=beta, alpha=alpha)
            self.assertEqual(self.safeToDense(res), expected)

            res = torch.saddmm(t, x, y)
            expected = torch.addmm(self.safeToDense(t), self.safeToDense(x), y)
            self.assertEqual(self.safeToDense(res), expected)

            res = torch.smm(x, y)
            expected = torch.mm(self.safeToDense(x), y)
            self.assertEqual(self.safeToDense(res), expected)

        test_shape(7, 5, 3, 20)
        test_shape(1000, 100, 100, 20)
        test_shape(3000, 64, 300, 20)
        test_shape(0, 100, 100, 0)
        test_shape(1000, 0, 100, 0)
        test_shape(1000, 100, 0, 0)

    @onlyCPU
    @coalescedonoff
    # adding a graph break before self.assertFalse(weight._indices().is_contiguous())
    # makes the test pass so some existent sparse related bug
    @skipIfTorchDynamo("skip")
    @dtypes(torch.double, torch.cdouble)
    def test_sspaddmm(self, device, dtype, coalesced):

        def test_shape(di, dj, dk, nnz):
            x = self._gen_sparse(2, nnz, [di, dj], dtype, device, coalesced)[0]
            t = self._gen_sparse(2, nnz, [di, dk], dtype, device, coalesced)[0]
            y = torch.randn(dj, dk, dtype=dtype, device=device)
            alpha = random.random()
            beta = random.random()

            res = t.sspaddmm(x, y, beta=beta, alpha=alpha)
            expected = torch.addmm(self.safeToDense(t), self.safeToDense(x), y, beta=beta, alpha=alpha)
            self.assertEqual(self.safeToDense(res), expected)

            res = t.sspaddmm(x, y)
            expected = torch.addmm(self.safeToDense(t), self.safeToDense(x), y)
            self.assertEqual(self.safeToDense(res), expected)

        test_shape(7, 5, 3, 20)
        test_shape(1000, 100, 100, 20)
        test_shape(3000, 64, 300, 20)
        test_shape(0, 100, 100, 0)
        test_shape(1000, 0, 100, 0)
        test_shape(1000, 100, 0, 0)

        # Test code from issue https://github.com/pytorch/pytorch/issues/45113
        batch_size, input_size, hidden_size = 5, 3, 7

        # Create coalesced sparse tensor with non-contiguous indices
        weight = torch.randn(hidden_size, input_size, dtype=dtype, device=device).to_sparse()
        self.assertTrue(weight.is_coalesced())
        non_contig_indices = weight.indices().mT.contiguous().mT
        weight = torch.sparse_coo_tensor(
            indices=non_contig_indices, values=weight.values(), size=weight.shape)
        weight._coalesced_(True)
        self.assertFalse(weight._indices().is_contiguous())
        # Create un/coalesced sparse tensor
        bias = torch.randn((hidden_size, 1), dtype=dtype, device=device).to_sparse()
        bias = torch.cat([bias] * batch_size, dim=1)

        if coalesced:
            bias = bias.coalesce()

        x = torch.randn(input_size, batch_size, dtype=dtype, device=device)
        res = bias.sspaddmm(weight, x)

        true_result = (bias.to_dense() + torch.matmul(weight.to_dense(), x)).to_sparse()
        self.assertEqual(self.safeToDense(res), self.safeToDense(true_result))

    @coalescedonoff
    @unittest.skip("See https://github.com/pytorch/pytorch/issues/73145")
    @dtypes(torch.double, torch.cdouble, torch.bfloat16)
    def test_sparse_addmm(self, device, dtype, coalesced):
        def test_shape(m, n, p, nnz, broadcast, alpha_beta=None):
            if alpha_beta is None:
                alpha = random.random()
                beta = random.random()
            else:
                alpha, beta = alpha_beta
            if broadcast:
                D1 = make_tensor((), dtype=dtype, device=device, requires_grad=True)
            else:
                D1 = make_tensor([n, p], dtype=dtype, device=device, requires_grad=True)
            D2 = make_tensor([m, p], dtype=dtype, device=device, requires_grad=True)
            S = self._gen_sparse(2, nnz, [n, m], dtype, device, coalesced)[0]
            S_dense = S.to_dense().requires_grad_(True)
            S.requires_grad_(True)
            Y = torch.sparse.addmm(D1, S, D2, beta=beta, alpha=alpha)
            Y_dense = torch.addmm(D1, S_dense, D2, beta=beta, alpha=alpha)
            self.assertEqual(Y, Y_dense)

            def fn(S, D1, D2, beta=beta, alpha=alpha):
                return torch.sparse.addmm(D1, S, D2, beta=beta, alpha=alpha)
            gradcheck(fn, (S, D1, D2), check_sparse_nnz=True)

        test_shape(7, 8, 9, 20, False, None)
        test_shape(7, 8, 9, 20, True, None)
        test_shape(7, 8, 9, 20, False, (1, 0))
        test_shape(7, 8, 9, 20, True, (1, 0))
        test_shape(7, 8, 9, 20, False, (1, 1))
        test_shape(7, 8, 9, 20, True, (1, 1))

    @coalescedonoff
    @dtypes(torch.double)
    @unittest.skipIf(TEST_WITH_CROSSREF, "generator unsupport triggers assertion error")
    def test_sparse_mm(self, device, dtype, coalesced):
        def test_shape(d1, d2, d3, nnz, transposed):
            if transposed:
                D = torch.randn(d3, d2, dtype=dtype,
                                device=device).t_().requires_grad_(True)
            else:
                D = torch.randn(d2, d3, dtype=dtype, device=device).requires_grad_(True)
            S = self._gen_sparse(2, nnz, [d1, d2], dtype, device, coalesced)[0]
            S_dense = S.to_dense().requires_grad_(True)
            S.requires_grad_(True)
            self.assertEqual(torch.sparse.mm(S, D), torch.mm(S_dense, D))

            def fn(S, D):
                return torch.sparse.mm(S, D)
            gradcheck(fn, (S, D), check_sparse_nnz=True)

        test_shape(7, 8, 9, 20, False)
        test_shape(7, 8, 9, 20, True)

    @coalescedonoff
    @dtypes(torch.double)
    @unittest.skipIf(TEST_WITH_CROSSREF, "generator unsupport triggers assertion error")
    def test_sparse_mul(self, device, dtype, coalesced):
        # https://github.com/pytorch/pytorch/issues/79914
        a = torch.tensor([[0., 1]], dtype=dtype, device=device).to_sparse().requires_grad_(True)
        b = torch.tensor([[0., 1]], dtype=dtype, device=device).to_sparse().requires_grad_(True)
        gradcheck(lambda x, y: torch.sparse.sum(x * y).to_dense(), [a, b], check_sparse_nnz=True)

        def test_shape(sparse_dims, nnz, with_shape):
            a = self._gen_sparse(sparse_dims, nnz, with_shape, dtype, device, coalesced)[0].requires_grad_(True)
            b = self._gen_sparse(sparse_dims, nnz, with_shape, dtype, device, coalesced)[0].requires_grad_(True)

            self.assertEqual((a * b).to_dense(), a.to_dense() * b.to_dense())
            gradcheck(lambda x, y: (x * y).to_dense(), [a, b], check_sparse_nnz=True)
            # Issues with 0-dim indices/values
            gradcheck(lambda x, y: torch.sparse.sum(x * y).to_dense(), [a, b], check_sparse_nnz=True)

        # TODO: Re-enable these
        # test_shape(2, 3, [2, 3, 4, 5])
        # test_shape(2, 3, [2, 2, 0])

    @coalescedonoff
    @dtypes(torch.double)
    def test_dsmm(self, device, dtype, coalesced):
        def test_shape(di, dj, dk, nnz):
            x = self._gen_sparse(2, nnz, [di, dj], dtype, device, coalesced)[0]
            y = self.randn(dj, dk, dtype=dtype, device=device)

            res = torch.dsmm(x, y)
            expected = torch.mm(self.safeToDense(x), y)
            self.assertEqual(res, expected)

        test_shape(7, 5, 3, 20)
        test_shape(1000, 100, 100, 20)
        test_shape(3000, 64, 300, 20)
        test_shape(0, 100, 100, 0)
        test_shape(1000, 0, 100, 0)
        test_shape(1000, 100, 0, 0)
        test_shape(1000, 100, 0, 20)

    @coalescedonoff
    @dtypes(torch.double)
    def test_hsmm(self, device, dtype, coalesced):
        def test_shape(di, dj, dk, nnz):
            x = self._gen_sparse(2, nnz, [di, dj], dtype, device, coalesced)[0]
            y = self.randn(dj, dk, dtype=dtype, device=device)

            res = torch.hsmm(x, y)
            expected = torch.mm(self.safeToDense(x), y)
            self.assertEqual(res.to_dense(), expected)

        test_shape(7, 5, 3, 20)
        test_shape(1000, 100, 100, 20)
        test_shape(3000, 64, 300, 20)
        test_shape(0, 100, 100, 0)
        test_shape(1000, 0, 100, 0)
        test_shape(1000, 100, 0, 0)
        test_shape(1000, 100, 0, 20)

    @coalescedonoff
    @dtypes(torch.double)
    def test_spadd(self, device, dtype, coalesced):

        def _test_spadd_shape(nnz, shape_i, shape_v=None):
            shape = shape_i + (shape_v or [])
            x, _, _ = self._gen_sparse(len(shape_i), nnz, shape, dtype, device, coalesced)
            y = self.randn(*shape, dtype=dtype, device=device)
            r = random.random()

            res = torch.add(y, x, alpha=r)
            expected = y + r * self.safeToDense(x)

            self.assertEqual(res, expected)

            # Non contiguous dense tensor
            s = list(shape)
            s[0] = shape[-1]
            s[-1] = shape[0]
            y = self.randn(*s, dtype=dtype, device=device)
            y.transpose_(0, len(s) - 1)
            r = random.random()

            res = torch.add(y, x, alpha=r)
            expected = y + r * self.safeToDense(x)

            self.assertEqual(res, expected)

            x, i, v = self._gen_sparse(len(shape_i), nnz, shape, dtype, device, coalesced)
            nnz = i.size(1)

            # Non contiguous sparse indices tensor
            x_ = self.sparse_tensor(i[:, ::2], v[:(nnz + 1) // 2], x.shape, dtype=dtype, device=device)
            res = torch.add(y, x_, alpha=r)
            expected = y + r * self.safeToDense(x_)
            self.assertEqual(res, expected)

            # Non contiguous sparse values tensor

            x_ = self.sparse_tensor(i[:, :(nnz + 1) // 2], v[::2], x.shape, dtype=dtype, device=device)
            res = torch.add(y, x_, alpha=r)
            expected = y + r * self.safeToDense(x_)
            self.assertEqual(res, expected)

            # Non contiguous sparse indices and values tensors
            x_ = self.sparse_tensor(i[:, 1::2], v[1::2], x.shape, dtype=dtype, device=device)
            res = torch.add(y, x_, alpha=r)
            expected = y + r * self.safeToDense(x_)
            self.assertEqual(res, expected)

        def _test_spadd():
            _test_spadd_shape(10, [5, 6])
            _test_spadd_shape(10, [10, 10, 10])
            _test_spadd_shape(10, [50, 30, 20])
            _test_spadd_shape(10, [5, 5, 5, 5, 5, 5])
            _test_spadd_shape(0, [0, 30, 20])
            _test_spadd_shape(0, [50, 0, 20])
            _test_spadd_shape(0, [50, 30, 0])

        def _test_spadd_hybrid():
            _test_spadd_shape(10, [5, 6], [2, 3])
            _test_spadd_shape(10, [10, 10, 10], [3])
            _test_spadd_shape(10, [50, 30, 20], [2])
            _test_spadd_shape(10, [5, 5, 5, 5, 5, 5], [2])
            _test_spadd_shape(0, [0, 30, 20], [2, 0])
            _test_spadd_shape(0, [50, 0, 20], [2, 0])
            _test_spadd_shape(0, [50, 30, 0], [2, 0])
            _test_spadd_shape(10, [50, 30, 20], [2, 0])

        _test_spadd()
        _test_spadd_hybrid()

    @onlyCUDA
    @coalescedonoff
    @dtypes(torch.double, torch.cdouble)
    def test_sparse_add_out_bfloat16(self, device, dtype, coalesced):
        # fp32
        x, _, _ = self._gen_sparse(3, 5, 10, dtype, device, coalesced)
        y, _, _ = self._gen_sparse(3, 5, 10, dtype, device, coalesced)
        x = x.float().cuda()
        y = y.float().cuda()
        res_fp32 = torch.add(x, y)

        # bfloat16
        x = x.bfloat16()
        y = y.bfloat16()
        res_bf16 = torch.add(x, y)
        res_bf16 = res_bf16.float()  # to compare with reference
        self.assertEqual(res_fp32, res_bf16, atol=1e-2, rtol=0)

    @coalescedonoff
    @dtypes(torch.double, torch.cdouble)
    def test_norm(self, device, dtype, coalesced):
        def test_shape(sparse_dims, nnz, with_size):
            x, _, _ = self._gen_sparse(sparse_dims, nnz, with_size, dtype, device, coalesced)
            y = x.coalesce()
            self.assertEqual(x.norm(), y._values().norm())

        test_shape(3, 10, 100)
        test_shape(4, 10, [100, 100, 100, 5, 5, 5, 0])
        test_shape(4, 0, [0, 0, 100, 5, 5, 5, 0])

        # Unsupported arguments should error
        kwarg_error_pairs = [
            ({'keepdim': True},
             RuntimeError, r'norm_sparse currently does not support keepdim=True'),
            ({'dim': 0},
             RuntimeError, r'norm_sparse currently only supports full reductions'),
            ({'dtype': torch.double, 'p': 'fro'},
             ValueError, r'dtype argument is not supported in frobenius norm'),
            ({'dtype': torch.double, 'p': 0},
             RuntimeError, r"norm_sparse currently does not support 'dtype' argument")
        ]
        x = self._gen_sparse(3, 10, 100, dtype, device, coalesced)[0]
        for kwargs, err, msg in kwarg_error_pairs:
            with self.assertRaisesRegex(err, msg):
                x.norm(**kwargs)

    @coalescedonoff
    @dtypes(torch.double)
    @unittest.skipIf(TEST_WITH_CROSSREF, "fallback triggers cuda device error")
    def test_sparse_sum(self, device, dtype, coalesced):

        def run_tests(S, td=None):
            D = S.coalesce().to_dense().detach().requires_grad_(True)
            if td is None:
                S_sum = torch.sparse.sum(S)
                D_sum = D.sum()
                self.assertEqual(S_sum.item(), D_sum.item())

                def fn(S):
                    res = torch.sparse.sum(S)
                    if res.is_sparse:
                        res = res.to_dense()
                    return res
                gradcheck(fn, (S,), check_sparse_nnz=True)
            else:
                S_sum = torch.sparse.sum(S, td)
                D_sum = D.sum(td)
                self.assertEqual(S_sum.to_dense() if S_sum.is_sparse else S_sum, D_sum)

                def fn(S):
                    res = torch.sparse.sum(S, td)
                    if res.is_sparse:
                        res = res.to_dense()
                    return res
                gradcheck(fn, (S,), check_sparse_nnz=True)

        nnz = 10
        sparse_dims = 2
        with_size = [5, 5, 1, 4]  # use a dense dim = 1 to test for squeeze
        test_dims = []
        for i in range(1, 5):
            test_dims += itertools.combinations(range(len(with_size)), i)

        # https://github.com/pytorch/pytorch/issues/16501
        x = torch.tensor([[1., 0., 0., 1.],
                          [0., 1., 0., 0.],
                          [0., 1., 1., 0.],
                          [0., 1., 0., 2.]], dtype=dtype, device=device).to_sparse()
        self.assertEqual(torch.sparse.sum(x, dim=0), torch.sparse.sum(x, dim=-2))
        self.assertEqual(torch.sum(x.to_dense(), dim=0), torch.sparse.sum(x, dim=0).to_dense())

        S = self._gen_sparse(sparse_dims, nnz, with_size, dtype, device, coalesced)[0]

        # dim out of range
        self.assertRaises(IndexError, lambda: torch.sparse.sum(S, 5))

        # dim 0 appears multiple times in the list of dims
        self.assertRaises(RuntimeError, lambda: torch.sparse.sum(S, [0, 0]))

        # sum an empty tensor
        empty_S = torch.sparse_coo_tensor(size=with_size, dtype=dtype, device=device)
        self.assertEqual(torch.sparse.sum(empty_S, [0]).to_dense(), torch.sum(empty_S.to_dense(), [0]))
        self.assertEqual(torch.sparse.sum(empty_S), torch.tensor(0, dtype=dtype, device=device))
        empty_S.requires_grad_(True)
        empty_S_sum = torch.sparse.sum(empty_S)
        empty_S_sum.backward()
        self.assertEqual(empty_S.grad.to_dense(), empty_S.clone().detach().to_dense())

        # test values().sum()
        S = self._gen_sparse(sparse_dims, nnz, with_size, dtype, device, coalesced)[0]
        run_tests(S.requires_grad_(True))

        for test_dim in test_dims:
            S = self._gen_sparse(sparse_dims, nnz, with_size, dtype, device, coalesced)[0]
            run_tests(S.requires_grad_(True), test_dim)

    def _test_basic_ops_shape(self, nnz_x1, nnz_x2, shape_i, shape_v, dtype, device, coalesced):
        shape = shape_i + (shape_v)
        x1, _, _ = self._gen_sparse(len(shape_i), nnz_x1, shape, dtype, device, coalesced)
        x2, _, _ = self._gen_sparse(len(shape_i), nnz_x2, shape, dtype, device, coalesced)

        y1 = x1 + x2
        y2 = x1.clone()
        y2.add_(x2)
        expected = self.safeToDense(x1) + self.safeToDense(x2)
        self.assertEqual(self.safeToDense(y1), expected)
        self.assertEqual(self.safeToDense(y2), expected)

        y1 = x1 - x2
        y2 = x1.clone()
        y2.sub_(x2)
        expected = self.safeToDense(x1) - self.safeToDense(x2)
        self.assertEqual(self.safeToDense(y1), expected)
        self.assertEqual(self.safeToDense(y2), expected)

        y1 = x1 * x2
        y2 = x1.clone()
        y2.mul_(x2)
        expected = self.safeToDense(x1) * self.safeToDense(x2)
        self.assertEqual(self.safeToDense(y1), expected)
        self.assertEqual(self.safeToDense(y2), expected)

        y1 = x1 * 37.5
        y2 = x1.clone()
        y2.mul_(37.5)
        expected = self.safeToDense(x1) * 37.5
        self.assertEqual(self.safeToDense(y1), expected)
        self.assertEqual(self.safeToDense(y2), expected)

        y1 = x1 / 37.5
        y2 = x1.clone()
        y2.div_(37.5)
        expected = self.safeToDense(x1) / 37.5
        self.assertEqual(self.safeToDense(y1), expected)
        self.assertEqual(self.safeToDense(y2), expected)

        y1 = x1 // 37.5
        y2 = x1.clone()
        y2.floor_divide_(37.5)
        expected = self.safeToDense(x1) // 37.5
        self.assertEqual(self.safeToDense(y1), expected)
        self.assertEqual(self.safeToDense(y2), expected)

        # TODO: add back inplace support
        y1 = x1 ** 2
        y2 = x1.clone()
        y2 = y2.pow(2)
        expected = self.safeToDense(x1) ** 2
        self.assertEqual(self.safeToDense(y1), expected)
        self.assertEqual(self.safeToDense(y2), expected)

        y = x1.clone()
        y.zero_()
        expected = torch.zeros(x1.size(), dtype=dtype, device=device)
        self.assertEqual(self.safeToDense(y), expected)

        self.assertEqual(x1.is_coalesced(), coalesced)
        y = x1.coalesce()
        z = x1.coalesce()
        self.assertEqual(x1.is_coalesced(), coalesced)
        self.assertTrue(y.is_coalesced())
        y._values().add_(1)
        if not x1.is_coalesced():
            # check that coalesce is out of place if the original tensor is not
            # coalesced.
            self.assertEqual(z._values() + 1, y._values())
        else:
            # check that coalesce is in-place if the original tensor is
            # coalesced.
            self.assertEqual(z._values(), y._values())

    @coalescedonoff
    @dtypes(torch.double)
    def test_basic_ops(self, device, dtype, coalesced):

        def _test_basic_ops():
            self._test_basic_ops_shape(9, 12, [5, 6], [], dtype, device, coalesced)
            self._test_basic_ops_shape(9, 12, [10, 10, 10], [], dtype, device, coalesced)
            self._test_basic_ops_shape(9, 12, [50, 30, 20], [], dtype, device, coalesced)
            self._test_basic_ops_shape(9, 12, [5, 5, 5, 5, 5, 5], [], dtype, device, coalesced)
            self._test_basic_ops_shape(0, 12, [10, 10, 10], [], dtype, device, coalesced)
            self._test_basic_ops_shape(9, 0, [10, 10, 10], [], dtype, device, coalesced)
            self._test_basic_ops_shape(0, 0, [10, 10, 10], [], dtype, device, coalesced)
            self._test_basic_ops_shape(0, 0, [10, 10, 0], [], dtype, device, coalesced)
            self._test_basic_ops_shape(0, 0, [], [], dtype, device, coalesced)

        def _test_basic_ops_hybrid():
            self._test_basic_ops_shape(9, 12, [5, 6], [2, 3], dtype, device, coalesced)
            self._test_basic_ops_shape(9, 12, [10, 10, 10], [3], dtype, device, coalesced)
            self._test_basic_ops_shape(9, 12, [50, 30, 20], [2], dtype, device, coalesced)
            self._test_basic_ops_shape(9, 12, [5, 5, 5, 5, 5, 5], [2], dtype, device, coalesced)
            self._test_basic_ops_shape(0, 12, [10, 10, 10], [2], dtype, device, coalesced)
            self._test_basic_ops_shape(9, 0, [10, 10, 10], [2], dtype, device, coalesced)
            self._test_basic_ops_shape(0, 0, [10, 10, 10], [2], dtype, device, coalesced)
            self._test_basic_ops_shape(9, 12, [10, 10, 10], [2, 0], dtype, device, coalesced)
            self._test_basic_ops_shape(0, 12, [10, 10, 10], [2, 0], dtype, device, coalesced)
            self._test_basic_ops_shape(9, 0, [10, 10, 10], [2, 0], dtype, device, coalesced)
            self._test_basic_ops_shape(0, 0, [10, 10, 10], [2, 0], dtype, device, coalesced)
            self._test_basic_ops_shape(0, 0, [10, 10, 0], [2, 0], dtype, device, coalesced)

        _test_basic_ops()
        _test_basic_ops_hybrid()

    @dtypes(torch.double, torch.cdouble)
    def test_add_dense_sparse_mismatch(self, device, dtype):
        def test_shape(dense_size, sparse_dims_shape, dense_dims_shape, sparse_size):
            x = torch.zeros(dense_size, dtype=dtype, device=device)
            sparse_y = self.sparse_tensor(torch.zeros(sparse_dims_shape, dtype=torch.int64, device=device),
                                          torch.randn(dense_dims_shape, dtype=dtype, device=device),
                                          torch.Size(sparse_size))
            with self.assertRaisesRegex(
                    RuntimeError,
                    "add: expected 'self' and 'other' to have same size"):
                x + sparse_y

        test_shape([3, 4], [1, 4], [4, 4, 4], [3, 4, 4])
        test_shape([3, 4, 0], [1, 4], [4, 4, 4, 0], [3, 4, 4, 0])

    @skipIfTorchDynamo("Not a TorchDynamo suitable test")
    @dtypes(torch.double, torch.cdouble)
    def test_add_noncontiguous(self, device, dtype):
        indices = self.index_tensor([[1, 2], [0, 2]], device=device)
        values = torch.tensor([1.], dtype=dtype, device=device).expand(2, 3, 4, 5)
        x = self.sparse_tensor(indices, values, dtype=dtype, device=device)
        assert not x._values().is_contiguous()
        y = x + x
        expected = self.safeToDense(x) + self.safeToDense(x)
        self.assertEqual(self.safeToDense(y), expected)

    def _test_sparse_mask_shape(self, nnz_x1, nnz_x2, shape_i, shape_v, dtype, device, coalesced):
        shape = shape_i + (shape_v or [])
        x1, _, _ = self._gen_sparse(len(shape_i), nnz_x1, shape, dtype, device, coalesced)
        x2, _, _ = self._gen_sparse(len(shape_i), nnz_x2, shape, dtype, device, coalesced)

        y1 = x1 + x2
        y2 = x1.clone()
        y2.add_(x2)
        expected = self.safeToDense(x1) + self.safeToDense(x2)
        self.assertEqual(self.safeToDense(y1), expected)
        self.assertEqual(self.safeToDense(y2), expected)

    @coalescedonoff
    @dtypes(torch.double, torch.cdouble)
    def test_sparse_mask(self, device, dtype, coalesced):
        def _test_sparse_mask_fixed():
            i = self.index_tensor([
                [1, 3, 0, 4],
                [2, 1, 2, 3],
            ], device=device)
            v = torch.tensor([1, 2, 3, 4], dtype=dtype, device=device)
            x = self.sparse_tensor(i, v, torch.Size([5, 4]), dtype=dtype, device=device).coalesce()
            dense = torch.tensor([
                [1, 2, 3, 4],
                [5, 6, 7, 8],
                [9, 10, 11, 12],
                [13, 14, 15, 16],
                [17, 18, 19, 20],
            ], dtype=dtype, device=device)
            exp_v = torch.tensor([7, 14, 3, 20], dtype=dtype, device=device)
            res_dense_lhs = dense.sparse_mask(x)
            sparse = dense.to_sparse()
            res_sparse_lhs = sparse.sparse_mask(x)
            expected = self.sparse_tensor(i, exp_v, torch.Size([5, 4]), dtype=dtype, device=device)
            self.assertEqual(res_dense_lhs.coalesce(), expected.coalesce())
            # check no side effects for the coalesce flag.
            self.assertTrue(sparse.is_coalesced())
            self.assertEqual(res_sparse_lhs.coalesce(), expected.coalesce())

            i = self.index_tensor([
                [1, 3, 0, 4],
                [2, 1, 2, 3],
            ], device=device)
            v = torch.empty([4, 0], dtype=dtype, device=device)
            x = self.sparse_tensor(i, v, torch.Size([5, 4, 0])).coalesce()
            dense = torch.empty([5, 4, 0], dtype=dtype, device=device)
            exp_v = torch.empty([4, 0], dtype=dtype, device=device)
            res_dense_lhs = dense.sparse_mask(x)
            sparse = dense.to_sparse(2)
            res_sparse_lhs = sparse.sparse_mask(x)
            expected = self.sparse_tensor(i, exp_v, torch.Size([5, 4, 0]), dtype=dtype, device=device)
            self.assertEqual(res_dense_lhs.coalesce(), expected.coalesce())
            # check no side effects for the coalesce flag.
            self.assertTrue(sparse.is_coalesced())
            self.assertEqual(res_sparse_lhs.coalesce(), expected.coalesce())

        _test_sparse_mask_fixed()

        self._test_sparse_mask_shape(9, 12, [5, 6], [], dtype, device, coalesced)
        self._test_sparse_mask_shape(9, 12, [10, 10, 10], [], dtype, device, coalesced)
        self._test_sparse_mask_shape(9, 12, [50, 30, 20], [], dtype, device, coalesced)
        self._test_sparse_mask_shape(9, 12, [5, 5, 5, 5, 5, 5], [], dtype, device, coalesced)
        self._test_sparse_mask_shape(0, 12, [10, 10, 10], [], dtype, device, coalesced)
        self._test_sparse_mask_shape(9, 0, [10, 10, 10], [], dtype, device, coalesced)
        self._test_sparse_mask_shape(0, 0, [10, 10, 10], [], dtype, device, coalesced)
        self._test_sparse_mask_shape(0, 0, [10, 10, 0], [], dtype, device, coalesced)

    @coalescedonoff
    @dtypes(torch.double, torch.cdouble)
    def test_sparse_mask_hybrid(self, device, dtype, coalesced):
        def _test_sparse_mask_hybrid_fixed():
            i = self.index_tensor([
                [1, 3, 0, 4],
                [2, 1, 2, 3],
            ])
            v = torch.tensor([[1, 2], [2, 3], [3, 4], [4, 5]])
            # TODO: This is also testing that, if coalesce is a no-op,
            # the indices don't get permuted. I don't know if we actually
            # want to give this invariant.
            x = self.sparse_tensor(i, v, torch.Size([5, 4, 2])).coalesce()
            dense = torch.tensor([
                [[1, 3], [2, 2], [3, 3], [4, 2]],
                [[5, 7], [6, 7], [7, 9], [8, 9]],
                [[9, 2], [10, 4], [11, 1], [12, 3]],
                [[13, 5], [14, 1], [15, 1], [16, 6]],
                [[17, 7], [18, 2], [19, 7], [20, 1]],
            ])
            res_dense_lhs = dense.sparse_mask(x)
            sparse = dense.to_sparse(2)
            res_sparse_lhs = sparse.sparse_mask(x)
            exp_v = torch.tensor([[7, 9], [14, 1], [3, 3], [20, 1]])
            expected = self.sparse_tensor(i, exp_v, torch.Size([5, 4, 2]))
            self.assertEqual(res_dense_lhs.coalesce(), expected.coalesce())
            # check no side effects for the coalesce flag
            self.assertTrue(sparse.is_coalesced())
            self.assertEqual(res_sparse_lhs.coalesce(), expected.coalesce())

            i = self.index_tensor([
                [1, 3, 0, 4],
                [2, 1, 2, 3],
            ])
            v = torch.empty(4, 2, 0)
            x = self.sparse_tensor(i, v, torch.Size([5, 4, 2, 0])).coalesce()
            dense = torch.empty(5, 4, 2, 0)
            res_dense_lhs = dense.sparse_mask(x)
            sparse = dense.to_sparse(2)
            res_sparse_lhs = sparse.sparse_mask(x)
            exp_v = torch.empty(4, 2, 0)
            expected = self.sparse_tensor(i, exp_v, torch.Size([5, 4, 2, 0]))
            self.assertEqual(res_dense_lhs.coalesce(), expected.coalesce())
            # check no side effects for the coalesce flag
            self.assertTrue(sparse.is_coalesced())
            self.assertEqual(res_sparse_lhs.coalesce(), expected.coalesce())

        _test_sparse_mask_hybrid_fixed()

        self._test_sparse_mask_shape(9, 12, [5, 6], [2, 3], dtype, device, coalesced)
        self._test_sparse_mask_shape(9, 12, [10, 10, 10], [3], dtype, device, coalesced)
        self._test_sparse_mask_shape(9, 12, [50, 30, 20], [2], dtype, device, coalesced)
        self._test_sparse_mask_shape(9, 12, [5, 5, 5, 5, 5, 5], [2], dtype, device, coalesced)
        self._test_sparse_mask_shape(0, 12, [10, 10, 10], [2], dtype, device, coalesced)
        self._test_sparse_mask_shape(9, 0, [10, 10, 10], [2], dtype, device, coalesced)
        self._test_sparse_mask_shape(0, 0, [10, 10, 10], [2], dtype, device, coalesced)
        self._test_sparse_mask_shape(9, 12, [10, 10, 10], [2, 0], dtype, device, coalesced)
        self._test_sparse_mask_shape(0, 12, [10, 10, 10], [2, 0], dtype, device, coalesced)
        self._test_sparse_mask_shape(9, 0, [10, 10, 10], [2, 0], dtype, device, coalesced)
        self._test_sparse_mask_shape(0, 0, [10, 10, 10], [2, 0], dtype, device, coalesced)
        self._test_sparse_mask_shape(0, 0, [10, 10, 0], [2, 0], dtype, device, coalesced)

    @coalescedonoff
    @dtypes(torch.double, torch.cdouble)
    def test_zeros(self, device, dtype, coalesced):
        def _test_zeros(nnzs, shape, out_shape_i, out_shape_v=None):
            out_shape = out_shape_i + (out_shape_v or [])
            for nnz in nnzs:
                out, _, _ = self._gen_sparse(len(out_shape_i), nnz, out_shape, dtype, device, coalesced)
                torch.zeros(*shape, out=out, dtype=dtype, device=device)
                self.assertEqual(tuple(out.size()), tuple(shape))
                self.assertTrue(out._indices().numel() == out._values().numel() == 0)
                self.assertEqual(out._nnz(), 0)
                self.assertEqual(out.sparse_dim(), len(shape))
                self.assertEqual(out.dense_dim(), 0)

        def test_shape(i_shapes, v_shapes, shape, nnzs):
            for i_dim in range(1, len(i_shapes) + 1):
                for v_dim in range(len(v_shapes) + 1):
                    _test_zeros(nnzs, shape, i_shapes[:i_dim], v_shapes[:v_dim])
        test_shape([2, 3, 4], [3, 4, 5, 6], [2, 3, 4], [9, 12])
        test_shape([0, 3, 4], [3, 4, 5, 6], [2, 3, 4], [0])
        test_shape([2, 3, 4], [0, 4, 5, 6], [2, 3, 4], [9, 12])
        test_shape([2, 3, 4], [3, 4, 5, 6], [2, 3, 0], [9, 12])
        test_shape([0, 3, 4], [3, 4, 5, 6], [2, 3, 0], [0])
        test_shape([2, 3, 4], [0, 4, 5, 6], [2, 3, 0], [9, 12])

    @coalescedonoff
    @dtypes(torch.double, torch.cdouble)
    def test_zeros_like(self, device, dtype, coalesced):
        def _test_zeros_like(nnzs, template_shape_i, template_shape_v=None):
            template_shape_v = template_shape_v or []
            template_shape = template_shape_i + template_shape_v
            for nnz in nnzs:
                t, _, _ = self._gen_sparse(len(template_shape_i), nnz, template_shape, dtype, device, coalesced)
                res = torch.zeros_like(t)
                self.assertEqual(tuple(res.size()), tuple(template_shape))
                self.assertTrue(res._indices().numel() == res._values().numel() == 0)
                self.assertEqual(res._nnz(), 0)
                self.assertEqual(res.sparse_dim(), len(template_shape_i))
                self.assertEqual(res.dense_dim(), len(template_shape_v))

        def test_shape(i_shapes, v_shapes, nnzs):
            for i_dim in range(1, len(i_shapes) + 1):
                for v_dim in range(len(v_shapes) + 1):
                    _test_zeros_like(nnzs, i_shapes[:i_dim], v_shapes[:v_dim])
        test_shape([2, 3, 4], [3, 4, 5, 6], [9, 12])
        test_shape([0, 3, 4], [3, 4, 5, 6], [0])
        test_shape([2, 3, 4], [0, 4, 5, 6], [9, 12])
        test_shape([2, 3, 4], [3, 4, 5, 6], [9, 12])
        test_shape([0, 3, 4], [3, 4, 5, 6], [0])
        test_shape([2, 3, 4], [0, 4, 5, 6], [9, 12])

        sparse_tensor, _, _ = self._gen_sparse(len([2, 3]), 9, [2, 3] + [5, 6], dtype, device, coalesced)
        data = (sparse_tensor, sparse_tensor, sparse_tensor, sparse_tensor.unsqueeze(0))
        mem_formats = [torch.channels_last, torch.contiguous_format, torch.preserve_format, torch.channels_last_3d]
        for x, mem_format in zip(data, mem_formats):

            with self.assertRaisesRegex(RuntimeError, "memory format option is only supported by strided tensors"):
                result = torch.zeros_like(x, memory_format=mem_format)

            result = torch.zeros_like(x, layout=torch.strided, memory_format=mem_format)
            self.assertTrue(result.layout == torch.strided)

        dense_tensor = sparse_tensor.to_dense()
        result = torch.zeros_like(dense_tensor, layout=torch.sparse_coo)
        self.assertEqual(dense_tensor.shape, result.shape)
        self.assertEqual(result.layout, torch.sparse_coo)

        sparse_zeros = torch.zeros(dense_tensor.shape, layout=torch.sparse_coo)
        self.assertEqual(result._indices().shape, sparse_zeros._indices().shape)
        self.assertEqual(result._values().shape, sparse_zeros._values().shape)

    def _assert_sparse_invars(self, t):
        # SparseTensor has the following invariants:
        # - sparse_dim + dense_dim = len(SparseTensor.shape)
        # - SparseTensor._indices().shape = (sparse_dim, nnz)
        # - SparseTensor._values().shape = (nnz, SparseTensor.shape[sparse_dim:])
        self.assertEqual(t.sparse_dim() + t.dense_dim(), len(t.shape))
        self.assertEqual(tuple(t._indices().shape), (t.sparse_dim(), t._nnz()))
        self.assertEqual(tuple(t._values().shape), (t._nnz(), ) + t.shape[t.sparse_dim():])

    def _test_empty_like(self, sparse_tensor, dtype, device, coalesced):

        result = torch.empty_like(sparse_tensor)
        self.assertTrue(result.is_sparse)
        self._assert_sparse_invars(result)
        self.assertEqual(result.shape, sparse_tensor.shape)
        self.assertEqual(result.dtype, sparse_tensor.dtype)
        self.assertEqual(result.device, sparse_tensor.device)
        self.assertEqual(result.sparse_dim(), sparse_tensor.sparse_dim())
        self.assertEqual(result.dense_dim(), sparse_tensor.dense_dim())

        sparse_tensor, _, _ = self._gen_sparse(len([2, 3]), 9, [2, 3] + [5, 6], dtype, device, coalesced)
        data = (sparse_tensor, sparse_tensor, sparse_tensor, sparse_tensor.unsqueeze(0))
        mem_formats = [torch.channels_last, torch.contiguous_format, torch.preserve_format, torch.channels_last_3d]
        for x, mem_format in zip(data, mem_formats):

            with self.assertRaisesRegex(RuntimeError, "memory format option is only supported by strided tensors"):
                result = torch.empty_like(x, memory_format=mem_format)

            result = torch.empty_like(x, layout=torch.strided, memory_format=mem_format)
            self.assertTrue(result.layout == torch.strided)

        with self.assertRaisesRegex(
            RuntimeError, r"Could not run 'aten::empty_strided' with arguments from the 'Sparse(CPU|CUDA)' backend"
        ):
            dense_tensor = sparse_tensor.to_dense()
            result = torch.empty_like(dense_tensor, layout=torch.sparse_coo)

    @coalescedonoff
    @dtypes(torch.double, torch.cdouble)
    def test_empty_like(self, device, dtype, coalesced):
        # tests https://github.com/pytorch/pytorch/issues/43699

        if coalesced:
            input_coalesced = torch.sparse_coo_tensor(
                indices=torch.tensor([[0, 1, 2]]),
                values=torch.tensor([3.0, -4.0, 5.0]),
                size=[3, ],
                dtype=dtype,
                device=device
            ).coalesce()
            self._test_empty_like(input_coalesced, dtype, device, coalesced)

            # hybrid sparse input
            input_coalesced = torch.sparse_coo_tensor(
                indices=torch.tensor([[1, 3], [2, 4]]),
                values=torch.tensor([[-1.0, 3.0], [-5.0, 7.0]]),
                size=[4, 5, 2],
                dtype=dtype,
                device=device
            ).coalesce()
            self._test_empty_like(input_coalesced, dtype, device, coalesced)

        if not coalesced:
            # test uncoalesced input
            input_uncoalesced = torch.sparse_coo_tensor(
                indices=torch.tensor([[0], [1], [2], [0], [1], [2]]).transpose(1, 0),
                values=torch.tensor([2.0, -3.0, -4.0, 1.0, -1.0, 1.5]),
                size=[3, ],
                dtype=dtype,
                device=device
            )
            self._test_empty_like(input_uncoalesced, dtype, device, coalesced)

            # test on empty sparse tensor
            input_uncoalesced = torch.sparse_coo_tensor(
                indices=torch.zeros([2, 0]),
                values=torch.zeros([0, 5, 5, 5, 5, 5, 5, 0]),
                size=[0, 0, 5, 5, 5, 5, 5, 5, 0],
                dtype=dtype,
                device=device
            )
            self._test_empty_like(input_uncoalesced, dtype, device, coalesced)

    def _test_narrow(self, input, narrow_args):
        expected = input.to_dense().narrow(*narrow_args)
        self.assertEqual(expected, input.narrow_copy(*narrow_args).to_dense())

    def _all_narrow_combs(self, shape):
        for dim, dim_sz in enumerate(shape):
            for start in range(dim_sz):
                for length in range(dim_sz - start):
                    yield [dim, start, length]

    @coalescedonoff
    @dtypes(torch.double, torch.cdouble)
    def test_narrow(self, device, dtype, coalesced):
        shape = [3, 3, 4, 2]
        input, _, _ = self._gen_sparse(4, 19, shape, dtype, device, coalesced)
        for narrow_args in self._all_narrow_combs(shape):
            self._test_narrow(input, narrow_args)

        self.assertRaises(RuntimeError, lambda: input.narrow_copy(-1, 0, 3))  # dim < 0
        self.assertRaises(RuntimeError, lambda: input.narrow_copy(10, 0, 3))  # dim > input.dim()
        self.assertRaises(RuntimeError, lambda: input.narrow_copy(0, shape[0] + 1, 3))  # start > size of dim
        self.assertRaises(RuntimeError, lambda: input.narrow_copy(0, 2, shape[0]))  # start+length > size of dim

        with_dense, _, _ = self._gen_sparse(2, 7, shape, dtype, device, coalesced)
        for narrow_args in self._all_narrow_combs(shape):
            self._test_narrow(with_dense, narrow_args)

        self.assertRaises(RuntimeError, lambda: with_dense.narrow_copy(10, 0, 3))  # dim > sparseDim + denseDim

    def _test_log1p_tensor(self, sparse_tensor, coalesced):
        def is_integral(dtype):
            return dtype in integral_types()

        dense_tensor = sparse_tensor.to_dense()
        expected_output = dense_tensor.log1p()
        is_integral_dtype = is_integral(sparse_tensor.dtype)
        self.assertEqual(expected_output, sparse_tensor.log1p().to_dense())
        if is_integral_dtype:
            with self.assertRaisesRegex(RuntimeError, "result type .* can't be cast to"):
                sparse_tensor.coalesce().log1p_()
        else:
            self.assertEqual(expected_output, sparse_tensor.coalesce().log1p_().to_dense())

        if not coalesced:
            # test in-place op on uncoalesced input
            with self.assertRaisesRegex(RuntimeError, "log1p_ requires coalesced input"):
                sparse_tensor.log1p_()

        if is_integral_dtype:
            with self.assertRaisesRegex(RuntimeError, "only Tensors of floating point dtype can require gradients"):
                sparse_tensor.requires_grad_()

    @coalescedonoff
    @dtypes(*all_types())
    def test_log1p(self, device, dtype, coalesced):
        if coalesced:
            input_coalesced = torch.sparse_coo_tensor(
                indices=torch.tensor([[0], [1], [2]]).transpose(1, 0),
                values=torch.tensor([3.0, 4.0, 5.0]),
                size=[3, ],
                device=device,
                dtype=dtype
            ).coalesce()
            self._test_log1p_tensor(input_coalesced, coalesced)

            # hybrid sparse input
            input_coalesced = torch.sparse_coo_tensor(
                indices=torch.tensor([[1, 3], [2, 4]]),
                values=torch.tensor([[1.0, 3.0], [5.0, 7.0]]),
                size=[4, 5, 2],
                device=device,
                dtype=dtype
            ).coalesce()
            self._test_log1p_tensor(input_coalesced, coalesced)

        if not coalesced:
            # test uncoalesced input
            input_uncoalesced = torch.sparse_coo_tensor(
                indices=torch.tensor([[0], [1], [2], [0], [1], [2]]).transpose(1, 0),
                values=torch.tensor([2.0, 3.0, 4.0, 1.0, 1.0, 1.0]),
                size=[3, ],
                device=device,
                dtype=dtype
            )
            self._test_log1p_tensor(input_uncoalesced, coalesced)

            # test on empty sparse tensor
            input_uncoalesced = torch.sparse_coo_tensor(
                indices=torch.zeros([2, 0]),
                values=torch.zeros([0, 5, 5, 5, 5, 5, 5, 0]),
                size=[0, 0, 5, 5, 5, 5, 5, 5, 0],
                device=device,
                dtype=dtype
            )
            # empty tensors are coalesced at creation (nnz < 2) we must force the uncoalesced state
            input_uncoalesced._coalesced_(False)
            self._test_log1p_tensor(input_uncoalesced, coalesced)

    def _test_neg_negative(self, sparse_tensor):
        dense_tensor = sparse_tensor.to_dense()
        expected_output = dense_tensor.neg()

        ops = (
            torch.neg, torch.Tensor.neg, torch.Tensor.neg_,
            torch.negative, torch.Tensor.negative, torch.Tensor.negative_,
            operator.neg
        )
        for op in ops:
            sparse_tensor_copy = sparse_tensor.clone()
            self.assertEqual(expected_output, op(sparse_tensor_copy).to_dense())

            if op in (torch.neg, torch.negative):
                sparse_tensor_out = torch.zeros_like(sparse_tensor)
                op(sparse_tensor, out=sparse_tensor_out)
                self.assertEqual(expected_output, sparse_tensor_out.to_dense())

    @coalescedonoff
    @dtypes(torch.double, torch.cdouble)
    def test_neg_negative(self, device, dtype, coalesced):

        if coalesced:
            input_coalesced = torch.sparse_coo_tensor(
                indices=torch.tensor([[0, 1, 2]]),
                values=torch.tensor([3.0, -4.0, 5.0]),
                size=[3, ],
                dtype=dtype,
                device=device
            ).coalesce()
            self._test_neg_negative(input_coalesced)

            # hybrid sparse input
            input_coalesced = torch.sparse_coo_tensor(
                indices=torch.tensor([[1, 3], [2, 4]]),
                values=torch.tensor([[-1.0, 3.0], [-5.0, 7.0]]),
                size=[4, 5, 2],
                dtype=dtype,
                device=device
            ).coalesce()
            self._test_neg_negative(input_coalesced)

        if not coalesced:
            # test uncoalesced input
            input_uncoalesced = torch.sparse_coo_tensor(
                indices=torch.tensor([[0], [1], [2], [0], [1], [2]]).transpose(1, 0),
                values=torch.tensor([2.0, -3.0, -4.0, 1.0, -1.0, 1.5]),
                size=[3, ],
                dtype=dtype,
                device=device
            )
            self._test_neg_negative(input_uncoalesced)

            # test on empty sparse tensor
            input_uncoalesced = torch.sparse_coo_tensor(
                indices=torch.zeros([2, 0]),
                values=torch.zeros([0, 5, 5, 5, 5, 5, 5, 0]),
                size=[0, 0, 5, 5, 5, 5, 5, 5, 0],
                dtype=dtype,
                device=device
            )
            self._test_neg_negative(input_uncoalesced)

    def _test_asin_arcsin(self, sparse_tensor, coalesced):
        def is_integral(dtype):
            return dtype in integral_types()
        is_integral_dtype = is_integral(sparse_tensor.dtype)

        dense_tensor = sparse_tensor.to_dense()
        expected_output = dense_tensor.asin()

        ops = (
            torch.asin, torch.Tensor.asin,
            torch.arcsin, torch.Tensor.arcsin,
        )
        for op in ops:
            self.assertEqual(expected_output, op(sparse_tensor).to_dense())
            if op in (torch.asin, torch.arcsin):
                sparse_tensor_out = torch.zeros_like(sparse_tensor)
                if not is_integral_dtype:
                    op(sparse_tensor, out=sparse_tensor_out)
                    self.assertEqual(expected_output, sparse_tensor_out.to_dense())
                else:
                    with self.assertRaisesRegex(RuntimeError, "result type .* can't be cast to"):
                        op(sparse_tensor, out=sparse_tensor_out)

        for op in (torch.Tensor.asin_, torch.Tensor.arcsin_):
            if is_integral_dtype:
                # test coalesce on integral dtype tensor
                with self.assertRaisesRegex(RuntimeError, "result type .* can't be cast to"):
                    op(sparse_tensor.clone().coalesce()).to_dense()
            else:
                self.assertEqual(expected_output, op(sparse_tensor.clone().coalesce()).to_dense())

            if not coalesced:
                # test in-place op on uncoalesced input
                with self.assertRaisesRegex(RuntimeError, "asin_ requires coalesced input"):
                    op(sparse_tensor)

    @coalescedonoff
    @dtypes(*all_types())
    def test_asin_arcsin(self, device, dtype, coalesced):
        if coalesced:
            input_coalesced = torch.sparse_coo_tensor(
                indices=torch.tensor([[0, 1, 2, 3]]),
                values=torch.tensor([0.5, -0.5, 0.7, -0.7]),
                size=[4, ],
                dtype=dtype,
                device=device
            ).coalesce()
            self._test_asin_arcsin(input_coalesced, coalesced)

            # hybrid sparse input
            input_coalesced = torch.sparse_coo_tensor(
                indices=torch.tensor([[1, 3], [2, 4]]),
                values=torch.tensor([[-0.1, 0.24], [-0.44, 0.1]]),
                size=[4, 5, 2],
                dtype=dtype,
                device=device
            ).coalesce()
            self._test_asin_arcsin(input_coalesced, coalesced)

        if not coalesced:
            # test uncoalesced input
            input_uncoalesced = torch.sparse_coo_tensor(
                indices=torch.tensor([[0], [1], [2], [0], [1], [2]]).transpose(1, 0),
                values=torch.tensor([0.3, -0.3, -0.4, 0.3, -0.5, 0.15]),
                size=[3, ],
                dtype=dtype,
                device=device
            )
            self._test_asin_arcsin(input_uncoalesced, coalesced)

            # test on empty sparse tensor
            input_uncoalesced = torch.sparse_coo_tensor(
                indices=torch.zeros([2, 0]),
                values=torch.zeros([0, 5, 5, 5, 5, 5, 5, 0]),
                size=[0, 0, 5, 5, 5, 5, 5, 5, 0],
                dtype=dtype,
                device=device
            )
            # empty tensors are coalesced at creation (nnz < 2) we must force the uncoalesced state
            input_uncoalesced._coalesced_(False)
            self._test_asin_arcsin(input_uncoalesced, coalesced)

    @coalescedonoff
    @dtypes(torch.double)
    def test_mv(self, device, dtype, coalesced):
        def test_shape(di, dj, dk, nnz):
            x, _, _ = self._gen_sparse(2, nnz, [di, dj], dtype, device, coalesced)
            t = torch.randn(dk, dtype=dtype, device=device)

            res = x.matmul(t)
            expected = self.safeToDense(x).matmul(t)
            self.assertEqual(res, expected)

        test_shape(10, 100, 100, 20)
        test_shape(100, 1000, 1000, 20)
        test_shape(64, 10000, 10000, 20)
        test_shape(0, 100, 100, 0)
        test_shape(10, 0, 0, 0)
        test_shape(10, 100, 100, 0)
        test_shape(10, 100, 100, 20)

        with self.assertRaisesRegex(RuntimeError, r"mv: expected self\.size\(-1\) == vec\.size\(-1\)"):
            test_shape(10, 100, 10, 20)

        with self.assertRaisesRegex(RuntimeError, "mv: two tensor dim should be 2 and 1"):
            x, _, _ = self._gen_sparse(2, 20, [10, 100], dtype, device, coalesced)
            y, _, _ = self._gen_sparse(2, 20, [10, 100], dtype, device, coalesced)
            res = x.mv(y)

    @dtypes(*floating_and_complex_types())
    def test_sparse_add_coalesce(self, device, dtype):
        i = self.index_tensor([[1, 2, 1]], device=device)
        v = torch.tensor([3, 4, 5], dtype=dtype, device=device)
        x = self.sparse_tensor(i, v, torch.Size([3]))
        y = self.sparse_tensor(i, v, torch.Size([3]))
        z = x + y

        self.assertFalse(z._indices().numel() != 2 and z.is_coalesced())

        i = self.index_tensor([[1, 2, 1]], device=device)
        v = torch.empty([3, 0], dtype=dtype, device=device)
        x = self.sparse_tensor(i, v, torch.Size([3, 0]))
        y = self.sparse_tensor(i, v, torch.Size([3, 0]))
        z = x + y

        self.assertFalse(z._indices().numel() != 2 and z.is_coalesced())

    @onlyCUDA
    def test_storage_not_null(self):
        x = torch.cuda.sparse.FloatTensor(2)
        self.assertNotEqual(x.get_device(), -1)

        x = torch.cuda.sparse.FloatTensor(2, 0)
        self.assertNotEqual(x.get_device(), -1)

    @onlyCUDA
    @deviceCountAtLeast(2)
    def test_same_gpu(self, devices):
        def check_device(x, device_id):
            self.assertEqual(x.get_device(), device_id)
            self.assertEqual(x._values().get_device(), device_id)
            self.assertEqual(x._indices().get_device(), device_id)

        dev1, dev2 = devices[0], devices[1]

        i = self.index_tensor([[2]], device=dev2)
        v = torch.tensor([5], device=dev2)
        x = self.sparse_tensor(i, v, torch.Size([3]), device=1)
        check_device(x, 1)

        i = self.index_tensor([[2]], device=dev2)
        v = torch.empty(1, 0, device=dev2)
        x = self.sparse_tensor(i, v, torch.Size([3, 0]), device=1)
        check_device(x, 1)

        x = self.sparse_empty(3, device=1)
        check_device(x, 1)

        x = self.sparse_empty(3, 0, device=1)
        check_device(x, 1)

        i = self.index_tensor([[2]], device=dev2)
        v = torch.tensor([5], device=dev1)
        # NB: non-legacy constructor allows this and moves indices
        self.assertRaises(RuntimeError, lambda: self.legacy_sparse_tensor(i, v, torch.Size([3])))

        i = self.index_tensor([[2]], device=dev2)
        v = torch.empty(1, 0, device=dev1)
        # NB: non-legacy constructor allows this and moves indices
        self.assertRaises(RuntimeError, lambda: self.legacy_sparse_tensor(i, v, torch.Size([3, 0])))

    def _test_new_device(self, size, device=torch.cuda):
        with torch.cuda.device(device):
            x = torch.cuda.sparse.DoubleTensor(*size)
        self.assertEqual(x.get_device(), device)
        x1 = x.new()
        x2 = x.new(2, 3)
        self.assertEqual(x1.get_device(), device)
        self.assertEqual(x2.get_device(), device)

    @onlyCUDA
    def test_new_device_single_gpu(self):
        self._test_new_device((), 0)
        self._test_new_device((30, 20), 0)
        self._test_new_device((30, 20, 10), 0)
        self._test_new_device((30, 20, 10, 0), 0)

    @onlyCUDA
    @unittest.skipIf(torch.cuda.device_count() < 2, "only one GPU detected")
    def test_new_device_multi_gpu(self):
        self._test_new_device((), 1)
        self._test_new_device((30, 20), 1)
        self._test_new_device((30, 20, 10), 1)
        self._test_new_device((30, 20, 10, 0), 1)

    @coalescedonoff
    @dtypes(torch.double, torch.cdouble)
    def test_new(self, device, dtype, coalesced):
        def test_shape(sparse_dims, nnz, with_size):
            x, indices, values = self._gen_sparse(sparse_dims, nnz, with_size, dtype, device, coalesced)
            if not x.is_cuda:
                # CUDA sparse tensors currently requires the size to be
                # specified if nDimV > 0
                out = x.new(indices, values).coalesce()
                x_c = x.coalesce()
                self.assertEqual((out.indices(), out.values()), (x_c.indices(), x_c.values()))
            self.assertEqual(x.new(indices, values, x.size()), x)

        test_shape(3, 10, 100)
        test_shape(3, 0, [100, 100, 0])

    @onlyCPU  # not really, but we only really want to run this once
    @dtypes(torch.float64, torch.float32, torch.float16, torch.cfloat, torch.cdouble)
    def test_factory(self, device, dtype):
        for test_empty_tensor in [True, False]:
            if test_empty_tensor:
                default_size = torch.Size([1, 3, 0])
                size = torch.Size([3, 3, 0])
            else:
                default_size = torch.Size([1, 3])
                size = torch.Size([3, 3])
            for include_size in [True, False]:
                for use_tensor_idx in [True, False]:
                    for use_tensor_val in [True, False]:
                        for use_cuda in ([False] if not torch.cuda.is_available() else [True, False]):
                            # have to include size with cuda sparse tensors
                            include_size = include_size or use_cuda
                            long_dtype = torch.int64
                            device = torch.device('cpu') if not use_cuda else \
                                torch.device(torch.cuda.device_count() - 1)
                            indices = torch.tensor(([0], [2]), dtype=long_dtype) if use_tensor_idx else ([0], [2])
                            if test_empty_tensor:
                                values = torch.empty(1, 0).to(dtype)
                            else:
                                if use_tensor_val:
                                    values = torch.tensor([1.], dtype=dtype)
                                else:
                                    values = 1.
                            if include_size:
                                sparse_tensor = torch.sparse_coo_tensor(indices, values, size, dtype=dtype,
                                                                        device=device, requires_grad=True)
                            else:
                                sparse_tensor = torch.sparse_coo_tensor(indices, values, dtype=dtype,
                                                                        device=device, requires_grad=True)
                            self.assertEqual(indices, sparse_tensor._indices())
                            self.assertEqual(values, sparse_tensor._values())
                            self.assertEqual(size if include_size else default_size, sparse_tensor.size())
                            self.assertEqual(dtype, sparse_tensor.dtype)
                            if use_cuda:
                                self.assertEqual(device, sparse_tensor._values().device)
                            self.assertEqual(True, sparse_tensor.requires_grad)

    @dtypes(torch.double, torch.cdouble)
    def test_factory_size_check(self, device, dtype):
        indices = self.index_tensor([[1, 2],
                                    [0, 2]], device=device)
        values = torch.tensor([.5, .5], dtype=dtype, device=device)
        sizes = torch.Size([2, 3])
        with self.assertRaisesRegex(RuntimeError, "size is inconsistent with indices"):
            torch.sparse_coo_tensor(indices, values, sizes, dtype=dtype, device=device)

        indices.fill_(-1)
        with self.assertRaisesRegex(RuntimeError, "found negative index"):
            torch.sparse_coo_tensor(indices, values, sizes, dtype=dtype, device=device)

        indices = self.index_tensor([[1, 2],
                                    [0, 2]], device=device)
        values = torch.empty([2, 1, 0], dtype=dtype, device=device)
        sizes = torch.Size([2, 3, 1, 0])
        with self.assertRaisesRegex(RuntimeError, "size is inconsistent with indices"):
            torch.sparse_coo_tensor(indices, values, sizes, dtype=dtype, device=device)

        indices = self.index_tensor([[1, 2],
                                    [0, 2]], device=device)
        values = torch.empty([2, 2, 2], dtype=dtype, device=device)
        sizes = torch.Size([0, 0, 2, 2])
        with self.assertRaisesRegex(RuntimeError, "size is inconsistent with indices"):
            torch.sparse_coo_tensor(indices, values, sizes, dtype=dtype, device=device)

        indices = self.index_tensor([[1, 2],
                                    [0, 2]], device=device)
        values = torch.tensor([[1, 1, 1], [1, 1, 1]], dtype=dtype, device=device)
        sizes = torch.Size([3, 3, 2])
        with self.assertRaisesRegex(RuntimeError, "values has incorrect size"):
            torch.sparse_coo_tensor(indices, values, sizes, dtype=dtype, device=device)

        indices = self.index_tensor([[1, 2],
                                    [0, 2]], device=device)
        values = torch.empty([2, 1, 0], dtype=dtype, device=device)
        sizes = torch.Size([3, 3, 2, 0])
        with self.assertRaisesRegex(RuntimeError, "values has incorrect size"):
            torch.sparse_coo_tensor(indices, values, sizes, dtype=dtype, device=device)

    def test_factory_default(self, device):
        tensor = self.legacy_sparse_tensor()
        expected_indices = self.index_tensor([[]], device=device)
        expected_size = torch.Size([0])
        self.assertEqual(tensor._indices(), expected_indices)
        self.assertEqual(tensor.shape, expected_size)

    def test_factory_empty_indices(self, device):
        tensor = self.legacy_sparse_tensor()
        expected_indices = torch.empty((1, 0), dtype=torch.long, device=device)
        self.assertEqual(tensor._indices(), expected_indices)

        tensor = torch.sparse_coo_tensor(torch.Size([2, 0]), device=device)
        expected_indices = torch.empty((2, 0), dtype=torch.long, device=device)
        self.assertEqual(tensor._indices(), expected_indices)

        tensor = torch.sparse_coo_tensor(torch.Size([2, 2, 0]), device=device)
        expected_indices = torch.empty((3, 0), dtype=torch.long, device=device)
        self.assertEqual(tensor._indices(), expected_indices)

        tensor = torch.sparse_coo_tensor(torch.Size([2, 2, 0, 0]), device=device)
        expected_indices = torch.empty((4, 0), dtype=torch.long, device=device)
        self.assertEqual(tensor._indices(), expected_indices)

    @dtypes(torch.double, torch.cdouble)
    def test_factory_nnz(self, device, dtype):
        indices = self.index_tensor([[0]], device=device)  # (sparse_dim, nnz): (1, 1)
        values = torch.tensor([[1, 1], [1, 1]], dtype=dtype, device=device)  # (nnz, ...): (2, 2)
        sizes = torch.Size([2, 2])
        with self.assertRaisesRegex(RuntimeError, "indices and values must have same nnz"):
            torch.sparse_coo_tensor(indices, values, sizes, dtype=dtype, device=device)

        indices = self.index_tensor([[0]], device=device)  # (sparse_dim, nnz): (1, 1)
        values = torch.empty([2, 0], dtype=dtype, device=device)  # (nnz, ...): (2, 0)
        sizes = torch.Size([2, 0])
        with self.assertRaisesRegex(RuntimeError, "indices and values must have same nnz"):
            torch.sparse_coo_tensor(indices, values, sizes, dtype=dtype, device=device)

    @dtypes(torch.double, torch.cdouble)
    def test_factory_nnz_zero(self, device, dtype):
        def test_shape(i_shape, v_shape, size, expected_size):
            if size:
                t = torch.sparse_coo_tensor(torch.empty(i_shape), torch.empty(v_shape), torch.Size(size),
                                            dtype=dtype, device=device)
            else:
                t = torch.sparse_coo_tensor(torch.empty(i_shape), torch.empty(v_shape), dtype=dtype, device=device)
            expected_indices = torch.empty(i_shape, device=device, dtype=torch.int64)
            expected_values = torch.empty(v_shape, device=device, dtype=dtype)
            expected_size = torch.Size(expected_size)
            self.assertEqual(t._indices(), expected_indices)
            self.assertEqual(t._values(), expected_values)
            self.assertEqual(t.size(), expected_size)

        test_shape([1, 0], [0, 2, 4, 0], None, [0, 2, 4, 0])
        test_shape([3, 0], [0, 2, 4, 0], None, [0, 0, 0, 2, 4, 0])
        test_shape([1, 0], [0, 2, 4, 0], [0, 2, 4, 0], [0, 2, 4, 0])
        test_shape([3, 0], [0, 2, 4, 0], [0, 0, 0, 2, 4, 0], [0, 0, 0, 2, 4, 0])
        test_shape([3, 0], [0, 2, 4, 0], [1, 2, 3, 2, 4, 0], [1, 2, 3, 2, 4, 0])

    @dtypes(torch.double, torch.cdouble)
    def test_factory_dense_dim(self, device, dtype):
        indices = self.index_tensor([[0]], device=device)
        values = torch.tensor([[[1, 1, 1], [1, 1, 1]]], dtype=dtype, device=device)
        sizes = torch.Size([1, 3, 4])
        with self.assertRaisesRegex(RuntimeError, "values has incorrect size"):
            torch.sparse_coo_tensor(indices, values, sizes)

        indices = self.index_tensor([[0]], device=device)
        values = torch.empty([1, 2, 3, 0], dtype=dtype, device=device)
        sizes = torch.Size([1, 3, 4, 0])
        with self.assertRaisesRegex(RuntimeError, "values has incorrect size"):
            torch.sparse_coo_tensor(indices, values, sizes)

    @onlyCPU
    @dtypes(torch.float16, torch.float32, torch.float64, torch.cfloat, torch.cdouble, torch.int64)
    def test_factory_type_inference(self, device, dtype):
        t = torch.sparse_coo_tensor(torch.tensor(([0], [2])), torch.tensor([1.], dtype=dtype))
        self.assertEqual(dtype, t.dtype)
        t = torch.sparse_coo_tensor(torch.tensor(([0], [2])), torch.tensor([1]))
        self.assertEqual(torch.int64, t.dtype)

        t = torch.sparse_coo_tensor(torch.tensor(([0], [2])), torch.HalfTensor(1, 0))
        self.assertEqual(torch.float16, t.dtype)
        t = torch.sparse_coo_tensor(torch.tensor(([0], [2])), torch.FloatTensor(1, 0))
        self.assertEqual(torch.float32, t.dtype)
        t = torch.sparse_coo_tensor(torch.tensor(([0], [2])), torch.DoubleTensor(1, 0))
        self.assertEqual(torch.float64, t.dtype)
        t = torch.sparse_coo_tensor(torch.tensor(([0], [2])), torch.LongTensor(1, 0))
        self.assertEqual(torch.int64, t.dtype)


    @onlyCUDA
    def test_factory_device_type_inference(self, device):
        # both indices/values are CUDA

        cpu_cuda = ('cpu', 'cuda')
        cpu_cuda_none = cpu_cuda + (None,)
        for indices_device, values_device, device in itertools.product(cpu_cuda,
                                                                       cpu_cuda,
                                                                       cpu_cuda_none):
            indices = torch.tensor(([0], [2]), device=indices_device)
            values = torch.tensor([1.], device=values_device)
            empty_values = torch.empty(1, 0).to(values_device)
            shape = (1, 3)
            empty_shape = (1, 3, 0)
            if device is None and indices_device != values_device:
                with self.assertRaises(RuntimeError):
                    torch.sparse_coo_tensor(indices, values, shape, device=device)
                with self.assertRaises(RuntimeError):
                    torch.sparse_coo_tensor(indices, empty_values, empty_shape, device=device)
            else:
                t = torch.sparse_coo_tensor(indices, values, shape, device=device)
                t_empty = torch.sparse_coo_tensor(indices, empty_values, empty_shape, device=device)
                should_be_cuda = (device == 'cuda' or (device is None and values_device == 'cuda'))
                self.assertEqual(should_be_cuda, t.is_cuda)
                self.assertEqual(t.is_cuda, t_empty.is_cuda)

    @onlyCPU
    def test_factory_copy(self, device):
        def test_tensor(indices, values, indices_equal, values_equal):
            sparse_tensor = torch.sparse_coo_tensor(indices, values, dtype=torch.float64, device=device)
            if indices_equal:
                self.assertEqual(indices.data_ptr(), sparse_tensor._indices().data_ptr())
            else:
                self.assertNotEqual(indices.data_ptr(), sparse_tensor._indices().data_ptr())
            if values_equal:
                self.assertEqual(values.data_ptr(), sparse_tensor._values().data_ptr())
            else:
                self.assertNotEqual(values.data_ptr(), sparse_tensor._values().data_ptr())

        # both correct
        indices = torch.tensor(([0], [2]), dtype=torch.int64)
        values = torch.tensor([1.], dtype=torch.float64)
        test_tensor(indices, values, True, True)

        indices = torch.tensor(([0], [2]), dtype=torch.int64)
        values = torch.DoubleTensor(1, 0)
        test_tensor(indices, values, True, True)

        # only indices correct
        indices = torch.tensor(([0], [2]), dtype=torch.int64)
        values = torch.tensor([1.], dtype=torch.float32)
        test_tensor(indices, values, True, False)

        indices = torch.tensor(([0], [2]), dtype=torch.int64)
        values = torch.tensor([1.], dtype=torch.float16)
        test_tensor(indices, values, True, False)

        indices = torch.tensor(([0], [2]), dtype=torch.int64)
        values = torch.FloatTensor(1, 0)
        test_tensor(indices, values, True, True)  # An empty tensor's data_ptr is always equal to 0

        # only values correct
        indices = torch.tensor(([0], [2]), dtype=torch.int32)
        values = torch.tensor([1.], dtype=torch.float64)
        test_tensor(indices, values, False, True)

        indices = torch.tensor(([0], [2]), dtype=torch.int32)
        values = torch.DoubleTensor(1, 0)
        test_tensor(indices, values, False, True)

        # neither correct
        indices = torch.tensor(([0], [2]), dtype=torch.int32)
        values = torch.tensor([1.], dtype=torch.float32)
        test_tensor(indices, values, False, False)

        indices = torch.tensor(([0], [2]), dtype=torch.int32)
        values = torch.FloatTensor(1, 0)
        test_tensor(indices, values, False, True)  # An empty tensor's data_ptr is always equal to 0

        # complex support
        indices = torch.tensor(([0], [2]), dtype=torch.int64)
        values = make_tensor([1, ], dtype=torch.cdouble, device=device)
        test_tensor(indices, values, True, False)

        indices = torch.tensor(([0], [2]), dtype=torch.int32)
        values = make_tensor([1, 1], dtype=torch.cdouble, device=device)
        test_tensor(indices, values, False, False)


    @onlyCPU  # just run once, we test both cpu and cuda
    def test_constructor_device_legacy(self, device):
        i = torch.tensor([[0, 1, 1], [2, 0, 2]])
        v = torch.tensor([3., 4., 5.])
        size = torch.Size([2, 3])

        self.assertRaises(RuntimeError, lambda: torch.sparse.FloatTensor(device='cuda'))
        self.assertRaises(RuntimeError, lambda: torch.sparse.FloatTensor(i, v, device='cuda'))
        self.assertRaises(RuntimeError, lambda: torch.sparse.FloatTensor(i, v, size, device='cuda'))
        self.assertRaises(RuntimeError, lambda: torch.sparse.FloatTensor(torch.Size([2, 3, 4]), device='cuda'))

        x = torch.sparse_coo_tensor(i, v, size, device='cpu')
        self.assertRaises(RuntimeError, lambda: x.new(device='cuda'))
        self.assertRaises(RuntimeError, lambda: x.new(i, v, device='cuda'))
        self.assertRaises(RuntimeError, lambda: x.new(i, v, size, device='cuda'))
        self.assertRaises(RuntimeError, lambda: x.new(torch.Size([2, 3, 4]), device='cuda'))

        if torch.cuda.is_available():
            self.assertRaises(RuntimeError, lambda: torch.cuda.sparse.FloatTensor(device='cpu'))
            self.assertRaises(RuntimeError, lambda: torch.cuda.sparse.FloatTensor(i, v, device='cpu'))
            self.assertRaises(RuntimeError, lambda: torch.cuda.sparse.FloatTensor(i, v, size, device='cpu'))
            self.assertRaises(RuntimeError, lambda: torch.cuda.sparse.FloatTensor(torch.Size([2, 3, 4]), device='cpu'))

            x = torch.sparse_coo_tensor(i, v, size, device='cuda')
            self.assertRaises(RuntimeError, lambda: x.new(device='cpu'))
            self.assertRaises(RuntimeError, lambda: x.new(i, v, device='cpu'))
            self.assertRaises(RuntimeError, lambda: x.new(i, v, size, device='cpu'))
            self.assertRaises(RuntimeError, lambda: x.new(torch.Size([2, 3, 4]), device='cpu'))

    def test_legacy_constructor(self, device):
        i = torch.tensor([[0, 1, 1], [2, 0, 2]])
        v = torch.tensor([3., 4., 5.])
        size = torch.Size([2, 3])

        self.assertRaises(TypeError, lambda: torch.sparse.FloatTensor(v.storage()))
        self.assertRaises(TypeError, lambda: torch.sparse.FloatTensor(v))
        self.assertEqual(torch.sparse_coo, torch.sparse.FloatTensor(torch.Size([2, 3])).layout)
        self.assertRaises(TypeError, lambda: torch.sparse.FloatTensor([6]))

    def test_legacy_new(self, device):
        i = torch.tensor([[0, 1, 1], [2, 0, 2]])
        v = torch.tensor([3., 4., 5.])
        size = torch.Size([2, 3])
        s = torch.sparse_coo_tensor(i, v, size)

        self.assertEqual(torch.sparse_coo, s.new(device='cpu').layout)
        self.assertRaises(TypeError, lambda: s.new(v.storage()))
        self.assertRaises(TypeError, lambda: s.new(v))
        self.assertEqual(torch.sparse_coo, s.new(torch.Size([2, 3])).layout)
        self.assertRaises(TypeError, lambda: s.new([6]))

    @onlyCPU  # not really, but we only really want to run this once
    def test_dtypes(self, device):
        all_sparse_dtypes = all_types_and_complex_and(torch.half, torch.bool, torch.bfloat16)
        do_test_dtypes(self, all_sparse_dtypes, torch.sparse_coo, torch.device('cpu'))
        if torch.cuda.is_available():
            do_test_dtypes(self, all_sparse_dtypes, torch.sparse_coo, torch.device('cuda:0'))

    @onlyCPU  # not really, but we only really want to run this once
    def test_empty_full(self, device):
        all_sparse_dtypes = all_types_and_complex_and(torch.half, torch.bool, torch.bfloat16)
        do_test_empty_full(self, all_sparse_dtypes, torch.sparse_coo, torch.device('cpu'))
        if torch.cuda.device_count() > 0:
            do_test_empty_full(self, all_sparse_dtypes, torch.sparse_coo, None)
            do_test_empty_full(self, all_sparse_dtypes, torch.sparse_coo, torch.device('cuda:0'))

    def test_is_sparse(self, device):
        x = torch.randn(3, 3)
        self.assertFalse(x.is_sparse)

        x = torch.randn(3, 3, 0)
        self.assertFalse(x.is_sparse)

        x = self.legacy_sparse_tensor()
        self.assertTrue(x.is_sparse)

        x = self.sparse_empty(1, 0, device=device)
        self.assertTrue(x.is_sparse)

    def test_resize_as(self, device):
        def do_test(t):
            y = t.new().resize_as_(t).zero_()
            self.assertEqual(y.shape, t.shape)
            # Check that y can be added to t. Currently, this requires that
            # sparse_dim and dense_dim match.
            self.assertEqual(t, t + y)

        do_test(self.legacy_sparse_tensor())
        do_test(self.sparse_empty([3, 0], device=device))
        do_test(self.sparse_empty([3, 3], device=device))

    def _test_resize_shape(self, x_i, x_v, x_size, y_i, y_v, y_size, dtype, device):
        x_v_numel = torch.zeros(x_v).numel()
        y_v_numel = torch.zeros(y_v).numel()
        x = torch.sparse_coo_tensor(torch.zeros(x_i),
                                    torch.arange(x_v_numel).resize_(x_v).to(torch.float),
                                    torch.Size(x_size), dtype=dtype, device=device)
        x_dense = x.to_dense()
        y = torch.sparse_coo_tensor(torch.zeros(y_i),
                                    torch.ones(y_v).to(torch.float),
                                    torch.Size(y_size), dtype=dtype, device=device)
        y_dense = y.to_dense()
        x.resize_as_(y)
        x_dense.resize_as_(y_dense)
        self.assertEqual(x.shape, y.shape)
        self.assertEqual(x.sparse_dim(), y.sparse_dim())
        self.assertEqual(x.dense_dim(), y.dense_dim())
        self.assertEqual(x.shape, x_dense.shape)
        self.assertEqual(y.shape, y_dense.shape)
        # Here we make sure that the original data are preserved after resizing
        self.assertEqual(x.to_dense().view(-1)[0:x_v_numel].view(x_v),
                         x_dense.view(-1)[0:x_v_numel].view(x_v))

    @dtypes(torch.double, torch.cdouble)
    def test_resize(self, device, dtype):
        # 1. Expand the size of some dense dimensions [Supported]
        self._test_resize_shape([1, 1], [1, 2, 3], [2, 2, 3],
                                [1, 1], [1, 2, 4], [2, 2, 4],
                                dtype=dtype, device=device)

        self._test_resize_shape([1, 1], [1, 2, 0], [2, 2, 0],
                                [1, 1], [1, 2, 4], [2, 2, 4],
                                dtype=dtype, device=device)

        # 2. Expand the size of some sparse dimensions [Supported]
        self._test_resize_shape([1, 1], [1, 2, 3], [2, 2, 3],
                                [1, 1], [1, 2, 3], [4, 2, 3],
                                dtype=dtype, device=device)

        # 3. Change the shapes of both sparse and dense dimensions when nnz is zero [Supported]
        self._test_resize_shape([1, 0], [0, 2, 3], [2, 2, 3],
                                [2, 0], [0, 2, 4, 5], [1, 1, 2, 4, 5],
                                dtype=dtype, device=device)

        self._test_resize_shape([1, 0], [0, 2, 3], [2, 2, 3],
                                [2, 0], [0, 2, 4, 0], [1, 1, 2, 4, 0],
                                dtype=dtype, device=device)

        # 4. Add dims to dense dimensions [Not Supported]
        with self.assertRaisesRegex(RuntimeError, "changing the number of dense dimensions"):
            self._test_resize_shape([1, 1], [1, 2, 3], [2, 2, 3],
                                    [1, 1], [1, 2, 3, 4], [2, 2, 3, 4],
                                    dtype=dtype, device=device)

        with self.assertRaisesRegex(RuntimeError, "changing the number of dense dimensions"):
            self._test_resize_shape([1, 1], [1, 2, 3], [2, 2, 3],
                                    [1, 1], [1, 2, 3, 0], [2, 2, 3, 0],
                                    dtype=dtype, device=device)

        # 5. Remove dims from dense dimensions [Not Supported]
        with self.assertRaisesRegex(RuntimeError, "changing the number of dense dimensions"):
            self._test_resize_shape([1, 1], [1, 2, 3], [2, 2, 3],
                                    [1, 1], [1, 2], [2, 2],
                                    dtype=dtype, device=device)

        # 6. Change the number of sparse dimensions on a non-empty sparse tensor [Not Supported]
        with self.assertRaisesRegex(RuntimeError, "changing the number of sparse dimensions"):
            self._test_resize_shape([1, 1], [1, 2, 3], [2, 2, 3],
                                    [2, 1], [1, 2, 3], [1, 2, 2, 3],
                                    dtype=dtype, device=device)

        # 7. Shrink the size of some sparse dimensions on a non-empty sparse tensor [Not Supported]
        with self.assertRaisesRegex(RuntimeError, "shrinking the size of sparse dimensions"):
            self._test_resize_shape([1, 1], [1, 2, 3], [2, 2, 3],
                                    [1, 1], [1, 2, 3], [1, 2, 3],
                                    dtype=dtype, device=device)

        # 8. Shrink the size of some dense dimensions on a non-empty sparse tensor [Not Supported]
        with self.assertRaisesRegex(RuntimeError, "shrinking the size of dense dimensions"):
            self._test_resize_shape([1, 1], [1, 2, 3], [2, 2, 3],
                                    [1, 1], [1, 2, 2], [2, 2, 2],
                                    dtype=dtype, device=device)

        with self.assertRaisesRegex(RuntimeError, "shrinking the size of dense dimensions"):
            self._test_resize_shape([1, 1], [1, 2, 3], [2, 2, 3],
                                    [1, 1], [1, 2, 0], [2, 2, 0],
                                    dtype=dtype, device=device)

    def test_is_nonzero(self, device):
        self.assertTrue(torch.sparse_coo_tensor(([0],), 1., (1,), device=device).is_nonzero())
        self.assertFalse(torch.sparse_coo_tensor(([0],), 0., (1,), device=device).is_nonzero())
        self.assertFalse(torch.sparse_coo_tensor(([0], [0]), 0., (1, 1), device=device).is_nonzero())
        self.assertFalse(torch.sparse_coo_tensor(([0, 0],), (0., 0.), (1,), device=device).is_nonzero())
        self.assertFalse(torch.sparse_coo_tensor(([0, 0],), (-1., 1.), (1,), device=device).is_nonzero())

        # scalar sparse tensor
        self.assertTrue(torch.sparse_coo_tensor(torch.zeros(0, 1), 12.3, [], device=device).is_nonzero())
        with self.assertRaisesRegex(RuntimeError, "Boolean value of Tensor with no values is ambiguous"):
            torch.sparse_coo_tensor(([0, 1],), torch.empty(2, 0), (4, 0), device=device).is_nonzero()
        self.assertTrue(torch.sparse_coo_tensor(([0],), 2.3 - 4.5j, (1,), dtype=torch.cfloat, device=device)
                        .is_nonzero())
        self.assertTrue(torch.sparse_coo_tensor(([0],), 2.3 - 4.5j, (1,), dtype=torch.cdouble, device=device)
                        .is_nonzero())
        self.assertFalse(torch.sparse_coo_tensor(([0],), 0. + 0j, (1,), dtype=torch.cfloat, device=device)
                         .is_nonzero())
        self.assertFalse(torch.sparse_coo_tensor(([0],), 0. + 0j, (1,), dtype=torch.cdouble, device=device)
                         .is_nonzero())

    @dtypes(torch.double, torch.cdouble)
    def test_change_tensor_metadata(self, device, dtype):
        i = self.index_tensor([[0], [1]], device=device)
        v = torch.tensor([[3, 4, 5]], dtype=dtype, device=device)
        t = torch.sparse_coo_tensor(i, v, torch.Size([1, 2, 3]), dtype=dtype, device=device)
        i.resize_(2, 3)
        v.resize_(4, 5)
        self.assertEqual(list(t.coalesce().indices().size()), [2, 1])
        self.assertEqual(list(t.coalesce().values().size()), [1, 3])

        i = self.index_tensor([[0], [1]], device=device)
        v = torch.tensor([[3, 4, 5]], dtype=dtype, device=device)
        t = torch.sparse_coo_tensor(i, v, torch.Size([1, 2, 3]))
        i.resize_as_(self.index_tensor([0, 1], device=device))
        v.resize_as_(torch.tensor([3, 4, 5], dtype=dtype, device=device))
        self.assertEqual(list(t.coalesce().indices().size()), [2, 1])
        self.assertEqual(list(t.coalesce().values().size()), [1, 3])

        i = self.index_tensor([[0], [1]], device=device)
        v = torch.tensor([[3, 4, 5]], dtype=dtype, device=device)
        t = torch.sparse_coo_tensor(i, v, torch.Size([1, 2, 3]))
        i.as_strided_((2, 1), (1, 1))
        v.as_strided_((1, 3), (1, 1))
        self.assertEqual(list(t.coalesce().indices().size()), [2, 1])
        self.assertEqual(list(t.coalesce().values().size()), [1, 3])

        i = self.index_tensor([[0], [1]], device=device)
        v = torch.tensor([[3, 4, 5]], dtype=dtype, device=device)
        t = torch.sparse_coo_tensor(i, v, torch.Size([1, 2, 3]))
        i.set_(self.index_tensor([0, 1], device=device))
        v.set_(torch.tensor([3, 4, 5], dtype=dtype, device=device))
        self.assertEqual(list(t.coalesce().indices().size()), [2, 1])
        self.assertEqual(list(t.coalesce().values().size()), [1, 3])

        i = self.index_tensor([[0], [1]], device=device)
        v = torch.tensor([[3, 4, 5]], dtype=dtype, device=device)
        t = torch.sparse_coo_tensor(i, v, torch.Size([1, 2, 3]))
        i.transpose_(0, 1)
        v.transpose_(0, 1)
        self.assertEqual(list(t.coalesce().indices().size()), [2, 1])
        self.assertEqual(list(t.coalesce().values().size()), [1, 3])

    @coalescedonoff
    @dtypes(torch.double)
    def test_pickle(self, device, dtype, coalesced):
        import pickle

        shape_sparse_dim_nnz = [
            ((), 0, 2),
            ((0,), 0, 10),
            ((2,), 0, 3),
            ((100, 3), 1, 3),
            ((100, 20, 3), 2, 0),
            ((10, 0, 3), 0, 3),
            ((10, 0, 3), 0, 0),
        ]

        for shape, sparse_dim, nnz in shape_sparse_dim_nnz:
            indices_shape = torch.Size((sparse_dim, nnz))
            values_shape = torch.Size((nnz,) + shape[sparse_dim:])
            indices = torch.arange(indices_shape.numel(), dtype=self.index_tensor(0).dtype,
                                   device=device).view(indices_shape)
            for d in range(sparse_dim):
                indices[d].clamp_(max=(shape[d] - 1))  # make it valid index
            if not coalesced and indices.numel() > 0:
                indices[:, -1] = indices[:, 0]  # make it uncoalesced
            values_numel = values_shape.numel()
            values = torch.arange(values_numel, dtype=dtype,
                                  device=device).view(values_shape).div_(values_numel / 2.)
            sp_tensor = self.sparse_tensor(indices, values, shape)
            serialized = pickle.dumps(sp_tensor)
            sp_tensor_loaded = pickle.loads(serialized)
            self.assertEqual(sp_tensor, sp_tensor_loaded)

    def test_any(self, device):
        t = torch.sparse_coo_tensor(torch.tensor(([0, 0], [2, 0])), torch.tensor([False, False]), device=device)
        t_any = torch.tensor(False)
        self.assertEqual(torch.any(t), t_any)
        t = torch.sparse_coo_tensor(torch.tensor(([0, 0], [2, 0])), torch.tensor([True, False]), device=device)
        t_any = torch.tensor(True)
        self.assertEqual(torch.any(t), t_any)

    def test_isnan(self, device):
        t = torch.sparse_coo_tensor(torch.tensor(([0, 0], [0, 2])), torch.tensor([1, 4]), device=device)
        t_nan = torch.sparse_coo_tensor(torch.tensor(([0, 0], [0, 2])), torch.tensor([False, False]), device=device)
        self.assertEqual(torch.isnan(t).int(), t_nan.int())
        t = torch.sparse_coo_tensor(torch.tensor(([0, 0], [0, 2])), torch.tensor([1, float("nan")]), device=device)
        t_nan = torch.sparse_coo_tensor(torch.tensor(([0, 0], [0, 2])), torch.tensor([False, True]), device=device)
        self.assertEqual(torch.isnan(t).int(), t_nan.int())

    @coalescedonoff
    @dtypes(torch.float32, torch.float64)
    def test_div_rounding_mode(self, device, dtype, coalesced):
        sparse, _, _ = self._gen_sparse(2, 10, (10, 10), dtype,
                                        device, coalesced)
        dense = self.safeToDense(sparse)

        for mode in (None, 'floor', 'trunc'):
            actual = sparse.div(-2, rounding_mode=mode)
            expect = dense.div(-2, rounding_mode=mode)
            self.assertEqual(self.safeToDense(actual), expect)

            # Test inplace
            actual = sparse.clone().div_(-2, rounding_mode=mode)
            self.assertEqual(self.safeToDense(actual), expect)

            # Test out argument
            actual.zero_()
            torch.div(sparse, -2, rounding_mode=mode, out=actual)
            self.assertEqual(self.safeToDense(actual), expect)

    def test_div_by_sparse_error(self, device):
        self.assertRaisesRegex(RuntimeError, 'Sparse division requires',
                               lambda: torch.tensor(1., device=device).to_sparse()
                               / torch.tensor(1., device=device).to_sparse())

    def test_floor_divide_by_sparse_error(self, device):
        self.assertRaisesRegex(RuntimeError, 'Sparse floor division requires',
                               lambda: torch.tensor(1., device=device).to_sparse()
                               // torch.tensor(1., device=device).to_sparse())

    @unittest.skipIf(not TEST_NUMPY, "Numpy not found")
    @onlyCPU
    def test_sparse_to_numpy(self, device):
        t = torch.sparse_coo_tensor(torch.tensor(([0, 0], [2, 0])), torch.tensor([1, 4]))
        self.assertRaises(TypeError, lambda: t.numpy())

    @coalescedonoff
    @dtypes(torch.double)
    def test_softmax(self, device, dtype, coalesced):
        import torch.nn.functional as F

        def to_dense(sparse, fill_value=None):
            """
            Return dense tensor from a sparse tensor using given fill value.
            """
            if fill_value is None or fill_value == 0:
                return sparse.to_dense()
            sparse = sparse.coalesce()
            dense = torch.full(sparse.shape, fill_value, dtype=sparse.dtype, device=sparse.device)
            for idx, value in zip(sparse._indices().t(), sparse._values()):
                dense[tuple(idx)] = value
            return dense

        def softmax_to_dense(sparse, dim):
            """Dense softmax of a sparse tensor. Useful only for testing softmax
            correctness.

            When computing softmax of a sparse tensor, the value of
            unspecified items is negative infinity rather than zero so
            that

              softmax(sparse.to_dense(fill_value=-inf), dim) == softmax(sparse, dim).to_dense()

            holds for non-empty lines. One empty lines, the softmax
            values are defined as 0 in order to preserve the sparsity
            of result.

            Note that in PyTorch, ``to_dense`` method does not
            implement the ``fill_value`` keyword argument.
            """
            dtype = sparse.dtype
            device = sparse.device
            dense = to_dense(sparse, fill_value=-float('inf'))
            r = F.softmax(dense, dim)
            # softmax on empty lines results nan, replace with zeros to match the definition
            r[r != r] = 0
            return r

        def sparse_softmax(sparse, dim):
            """Pure Python softmax of a sparse tensor. Assuming -inf for
            unspecified sparse tensor data. This is a prototype of
            sparse softmax algorithm in Python.
            """
            dtype = sparse.dtype
            device = sparse.device

            # softmax is non-linear operation, so sparse tensors must
            # be coalesced.
            sparse = sparse.coalesce()
            inf = float('inf')
            indices = sparse._indices()
            values = sparse._values()

            if dim < sparse.sparse_dim():
                nnz = sparse._nnz()

                # compute pool indices
                size = sparse.size()
                strides = torch.ones((sparse.sparse_dim(), 1), dtype=indices.dtype, device=indices.device)
                for i in reversed(range(sparse.sparse_dim() - 1)):
                    strides[i, 0] = strides[i + 1, 0] * size[i + 1]
                strides[dim, 0] = 0

                pool = (indices * strides).sum(dim=0)
                i2p = {}
                for i in range(nnz):
                    c = int(pool[i])
                    if c not in i2p:
                        i2p[c] = len(i2p)
                    pool[i] = i2p[c]

                # compute max
                dense_size = tuple(size[sparse.sparse_dim():])
                mx = torch.empty((pool.max() + 1,) + dense_size, dtype=dtype, device=device)
                mx[:] = -inf
                for n in range(nnz):
                    p = pool[n]
                    mx[p] = torch.max(mx[p], values[n])

                # apply exp to (v - mx) and sum the results
                exp_values = torch.empty_like(values)
                exp_sums = torch.zeros_like(mx)
                for n in range(nnz):
                    p = pool[n]
                    v = exp_values[n] = (values[n] - mx[p]).exp()
                    exp_sums[p] = exp_sums[p] + v

                # normalize with the sum of exponents
                for n in range(nnz):
                    p = pool[n]
                    exp_values[n] = exp_values[n] / exp_sums[p]

                return torch.sparse_coo_tensor(indices,
                                               exp_values,
                                               sparse.size(),
                                               dtype=dtype, device=device)

            elif dim < sparse.sparse_dim() + sparse.dense_dim():
                return torch.sparse_coo_tensor(indices,
                                               F.softmax(values, dim - sparse.sparse_dim() + 1),
                                               sparse.size(),
                                               dtype=dtype, device=device)
            else:
                raise ValueError(
                    '`dim(=%s)` must be smaller than `sparse_dim(=%s) + dense_dim(=%s)`'
                    % (dim, sparse.sparse_dim(), sparse.dense_dim()))

        def softmax_jacobian_analytic(x, dim):
            """Return Jacobian of softmax using analytic formula

               D_jS_i = S_i * (1[i==j] - S_j).

            where S = softmax(x, dim), x is dense tensor, i,j in
            range(x.shape[dim]).
            """
            y = F.softmax(x, dim)
            y[y != y] = 0  # replace nan-s with zeros
            J = torch.zeros((x.shape[dim],) + tuple(x.shape), dtype=x.dtype, device=x.device)
            si = [slice(None)] * len(y.shape)
            sj = [slice(None)] * len(y.shape)
            s = [slice(None)] * len(J.shape)
            for i in range(y.shape[dim]):
                si[dim] = i
                s[dim + 1] = i
                yi = y[tuple(si)]
                for j in range(y.shape[dim]):
                    sj[dim] = j
                    s[0] = j
                    if i == j:
                        J[tuple(s)] = yi * (1 - yi)
                    else:
                        yj = y[tuple(sj)]
                        J[tuple(s)] = - yi * yj
                    sj[dim] = slice(None)
                si[dim] = slice(None)
                s[dim + 1] = slice(None)
            return J

        def softmax_jacobian_autograd(x, dim, log=False):
            """Return Jacobian of softmax using PyTorch autograd feature.

            x can be dense or sparse tensor.
            """
            import itertools

            if x.is_sparse:
                x = x.coalesce()

            dtype = x.dtype
            device = x.device
            shape = tuple(x.shape)
            J = torch.zeros((shape[dim],) + shape, dtype=dtype, device=device)
            for i in range(shape[dim]):
                if x.is_sparse:
                    sparse_dim = x.sparse_dim()
                    dense_dim = x.dense_dim()
                    if dim < sparse_dim:
                        ranges = []
                        for j, sz in enumerate(shape[:sparse_dim]):
                            if dim == j:
                                ranges.append([i])
                            else:
                                ranges.append(list(range(sz)))
                        indices = torch.tensor(list(itertools.product(*ranges)), dtype=torch.long, device=device).t()
                        values = torch.ones((indices.shape[1],) + shape[sparse_dim:], dtype=dtype, device=device)
                    else:
                        ranges = []
                        for j, sz in enumerate(shape[:sparse_dim]):
                            ranges.append(list(range(sz)))
                        indices = torch.tensor(list(itertools.product(*ranges)), dtype=torch.long, device=device).t()
                        values = torch.zeros((indices.shape[1],) + shape[sparse_dim:], dtype=dtype, device=device)
                        sv = [slice(None)] * (dense_dim + 1)
                        sv[dim - sparse_dim + 1] = i
                        values[tuple(sv)] = 1
                    v = torch.sparse_coo_tensor(indices, values, shape, dtype=dtype, device=device)
                else:
                    v = torch.zeros_like(x)
                    sv = [slice(None)] * len(v.shape)
                    sv[dim] = i
                    v[tuple(sv)] = 1
                x_ = x.clone()
                x_.requires_grad_(True)

                if log:
                    if x_.is_sparse:
                        y = torch.sparse.log_softmax(x_, dim)
                    else:
                        y = F.log_softmax(x_, dim)
                else:
                    if x_.is_sparse:
                        y = torch.sparse.softmax(x_, dim)
                    else:
                        y = F.softmax(x_, dim)
                        # replace nan-s with zeros
                        y.data[y != y] = 0
                y.backward(v)
                g = x_.grad
                if not g.is_sparse:
                    # replace nan-s with zeros
                    g.data[g != g] = 0
                J[i] = g.to_dense() if g.is_sparse else g
            return J

        @skipIfTorchDynamo("https://github.com/pytorch/torchdynamo/issues/1166")
        def test_op(sparse_dims, nnz, with_size, coalesced):
            if isinstance(with_size, Number):
                with_size = [with_size] * sparse_dims

            x, i, v = self._gen_sparse(sparse_dims, nnz, with_size, dtype, device, coalesced)

            def sparse_log(x):
                return torch.sparse_coo_tensor(x._indices(), x._values().log(),
                                               x.size(), dtype=x.dtype, device=x.device)

            for dim in range(x.sparse_dim() + x.dense_dim()):
                # Check sparse softmax definition

                # check Python sparse softmax
                y = sparse_softmax(x, dim)
                r1 = softmax_to_dense(x, dim)
                r2 = y.to_dense()
                self.assertEqual(r1, r2)

                # check C++ sparse softmax
                y1 = torch.sparse.softmax(x, dim)
                self.assertEqual(y, y1)

                # check C++ sparse log_softmax
                ly1 = torch.sparse.log_softmax(x, dim)
                self.assertEqual(ly1, sparse_log(y1))

                # Check autograd support on sparse softmax

                # check softmax Jacobian definition for dense input
                x1 = to_dense(x, fill_value=float('-inf'))
                J = softmax_jacobian_analytic(x1, dim)
                assert J.shape[0] == x.shape[dim]
                assert J.shape[dim + 1] == x.shape[dim]

                # check softmax Jacobian from autograd, dense input
                J2 = softmax_jacobian_autograd(x1, dim)
                self.assertEqual(J, J2)

                # check softmax Jacobian from autograd, sparse input
                J3 = softmax_jacobian_autograd(x, dim)
                self.assertEqual(J, J3)

                '''
                y = softmax(x, dim)
                z = log(y) = log_softmax(x, dim)
                Dy/Dx = J
                Dz/Dx = Dz/Dy Dy/Dx = 1/y * J
                => J = J_log * y
                '''
                # log_softmax Jacobian from autograd, dense input
                J2_log = softmax_jacobian_autograd(x1, dim, log=True)

                # log_softmax Jacobian from autograd, sparse input
                J3_log = softmax_jacobian_autograd(x, dim, log=True)

                J = J.transpose(0, dim + 1)
                J2_log = J2_log.transpose(0, dim + 1)
                J3_log = J3_log.transpose(0, dim + 1)
                self.assertEqual(J, J2_log * r1)
                self.assertEqual(J, J3_log * r1)

                if dim == 0:
                    # check dtype argument
                    other_dtype = torch.float32
                    y2 = torch.sparse.softmax(x, dim, dtype=other_dtype)
                    self.assertEqual(y2.dtype, other_dtype)
                    self.assertEqual(y2, y1.type(other_dtype))

                    ly2 = torch.sparse.log_softmax(x, dim, dtype=other_dtype)
                    self.assertEqual(ly2.dtype, other_dtype)
                    self.assertEqual(ly2, ly1.type(other_dtype))

        test_op(1, 10, [3], coalesced)
        test_op(1, 10, [2, 3], coalesced)
        test_op(1, 10, [3, 2], coalesced)
        test_op(2, 10, [2, 3, 4], coalesced)
        test_op(2, 10, [3, 4], coalesced)
        test_op(2, 5, [5, 4], coalesced)
        test_op(2, 10, [3, 4, 2], coalesced)
        test_op(3, 10, [3, 4, 2], coalesced)
        test_op(3, 100, [3, 4, 2], coalesced)
        test_op(3, 100, [3, 4, 2, 3], coalesced)
        test_op(3, 100, [3, 4, 2, 3, 5, 2], coalesced)
        test_op(4, 100, [3, 4, 2, 3, 5, 2], coalesced)


    @dtypes(torch.double)
    def test_softmax_zero_nnz(self, device, dtype):
        t = torch.sparse_coo_tensor([[]], [], (3,), device=device, dtype=dtype)
        out = torch.sparse.softmax(t, 0)
        self.assertEqual(out.to_dense(), torch.zeros_like(t))

    # TODO: Check after why ROCm's cusparseXcsrgemm2Nnz function doesn't return the same nnz value as CUDA
    @skipIfRocm
    @coalescedonoff
    @dtypes(*floating_and_complex_types())
    @dtypesIfCUDA(*floating_types_and(*[torch.half] if SM53OrLater else [],
                                      *[torch.bfloat16] if SM80OrLater else [],
                                      torch.complex64,
                                      *[torch.complex128] if CUSPARSE_SPMM_COMPLEX128_SUPPORTED else []))
    @unittest.skipIf(TEST_WITH_CROSSREF, "not working with fake tensor")
    @precisionOverride({torch.bfloat16: 1e-2, torch.float16: 1e-2, torch.complex64: 1e-2, torch.float32: 1e-2})
    def test_sparse_matmul(self, device, dtype, coalesced):
        """
        This function test `torch.sparse.mm` when both the mat1 and mat2 are sparse tensors.
        """

        def ref_sparse_mm(a, b):
            return a.to_dense() @ b.to_dense()

        def grad_with_custom_sparsity_pattern_test_helper(sparse_dims, nnz, shape_a, shape_b):
            def test_grad_dense(a_s, b_s, g_s):
                a = a_s.to_dense().detach()
                b = b_s.to_dense().detach()
                g = g_s.to_dense().detach()

                a.requires_grad_(True)
                b.requires_grad_(True)
                c = a @ b
                c.backward(g)
                return a.grad.sparse_mask(a_s.coalesce()), b.grad.sparse_mask(b_s.coalesce())

            a, _, _ = self._gen_sparse(sparse_dims, nnz, shape_a, dtype, device, coalesced)
            b, _, _ = self._gen_sparse(sparse_dims, nnz, shape_b, dtype, device, coalesced)
            a.requires_grad_(True)
            b.requires_grad_(True)

            c = torch.sparse.mm(a, b)
            c2 = c.to_dense().detach()
            c2 = torch.rand_like(c2)
            g = c2.sparse_mask(c.coalesce())

            c.backward(g)

            a_grad, b_grad = test_grad_dense(a, b, g)

            # We convert grad to dense since dense and sparse mm
            # implementations handle materialized zeroes differently.
            self.assertEqual(a.grad.to_dense(), a_grad.to_dense())
            self.assertEqual(b.grad.to_dense(), b_grad.to_dense())

        def test_sparse_matmul(sparse_dims, nnz, shape_a, shape_b):
            a, i_a, v_a = self._gen_sparse(sparse_dims, nnz, shape_a, dtype, device, coalesced)
            b, i_b, v_b = self._gen_sparse(sparse_dims, nnz, shape_b, dtype, device, coalesced)

            # dense implementation
            r1 = ref_sparse_mm(a, b)

            # cpp implementation
            r2 = torch.sparse.mm(a, b)
            self.assertEqual(r1, r2.to_dense())

            # Check result is truly coalesced
            self.assertTrue(r2.is_coalesced() and is_coalesced_indices(r2))

            if dtype in [torch.double, torch.cdouble]:
                a.requires_grad_(True)
                b.requires_grad_(True)

                # check autograd support on sparse matmul
                def fn(D1, D2):
                    return torch.sparse.mm(D1, D2).to_dense()

                if a.is_cuda:
                    # For cuda, `nondet_tol` is set with `1e-5`
                    # This is because cuSparse sometimes returns approximate zero values like `~e-323`
                    # TODO: Check this cuSparse issue.
                    # This happens when you do chain multiplication `torch.sparse.mm` operations
                    gradcheck(fn, (a, b), check_sparse_nnz=True, nondet_tol=1e-5)
                else:
                    gradcheck(fn, (a, b), check_sparse_nnz=True)
                grad_with_custom_sparsity_pattern_test_helper(sparse_dims, nnz, shape_a, shape_b)

        def test_error_cases():
            def fn(sparse_dims, nnz, shape_a, shape_b):
                a, i_a, v_a = self._gen_sparse(sparse_dims, nnz, shape_a, dtype, device, coalesced)
                b, i_b, v_b = self._gen_sparse(sparse_dims, nnz, shape_b, dtype, device, coalesced)
                r2 = torch.sparse.mm(a, b)

            # This is not a matrix
            self.assertRaises(RuntimeError, lambda: fn(3, 4, [2, 2, 2], [2, 2, 2]))

            # Shapes does not
            self.assertRaisesRegex(RuntimeError,
                                   r"mat1 and mat2 shapes cannot be multiplied \(2x3 and 4x2\)",
                                   lambda: fn(2, 10, [2, 3], [4, 2]))

            def different_dtypes():
                a, i_a, v_a = self._gen_sparse(2, 10, [2, 2], dtype, device, coalesced)
                b, i_b, v_b = self._gen_sparse(2, 10, [2, 2], dtype, device, coalesced)
                r2 = torch.sparse.mm(a.to(torch.float64), a.to(torch.float32))

            self.assertRaisesRegex(RuntimeError, 'mat1 dtype Double does not match mat2 dtype Float', different_dtypes)

        for n in range(2, 5):
            for m in range(2, 8):
                for p in range(2, 8):
                    test_sparse_matmul(2, 10, [n, m], [m, p])

        test_sparse_matmul(2, 0, [0, 0], [0, 0])
        test_sparse_matmul(2, 0, [0, 10], [10, 0])
        test_error_cases()

    @coalescedonoff
    @dtypes(torch.double)
    def test_assign(self, device, dtype, coalesced):
        def assign_to():
            a, i_a, v_a = self._gen_sparse(2, 5, [2, 3], dtype, device, coalesced)
            a[0] = 100

        self.assertRaises(TypeError, assign_to)

    @dtypes(torch.double, torch.cdouble)
    def test_full_broadcast_to(self, device, dtype):
        def can_broadcast(s0, s1):
            s0 = tuple(reversed(s0))
            s1 = tuple(reversed(s1))
            for i in range(len(s0)):
                if s0[i] != 1 and s0[i] != s1[i]:
                    return False
            return True
        sizes = (
            (), (1,), (2,), (1, 1), (3, 1), (3, 2), (4, 1, 1), (4, 3, 2)
        )
        for s0, s1 in itertools.combinations(sizes, r=2):
            t = make_tensor(s0, dtype=dtype, device=device, low=-9, high=9)
            for sparse_dims in range(1, len(s0) + 1):
                s = t.to_sparse(sparse_dims)
                if can_broadcast(s0, s1):
                    t_res = torch.broadcast_to(t, s1)
                    s_res = torch._sparse_broadcast_to(s, s1)
                    torch._validate_sparse_coo_tensor_args(s_res._indices(), s_res._values(), s_res.shape)
                    if s_res.is_coalesced():
                        # ensure that is_coalesced is estimated correctly
                        self.assertEqual(s_res, torch.sparse_coo_tensor(s_res._indices(), s_res._values(), s_res.shape).coalesce())
                    self.assertEqual(s_res.to_dense(), t_res)
                else:
                    with self.assertRaisesRegex(RuntimeError,
                                                r"The expanded size of the tensor \(\d\) "
                                                r"must match the existing size \(\d\)"):
                        torch._sparse_broadcast_to(s, s1)

    @coalescedonoff
    @dtypes(torch.double, torch.cdouble)
    def test_sparse_broadcast_to(self, device, dtype, coalesced):
        def test(sparse_dims, nnz, with_size, new_size):
            x = self._gen_sparse(sparse_dims, nnz, with_size, dtype, device, coalesced)[0]
            y = self.safeToDense(x)
            x1 = torch._sparse_broadcast_to(x, new_size)
            y1 = y.broadcast_to(new_size)
            self.assertEqual(self.safeToDense(x1), y1)

        test(4, 6, [7, 3, 1, 3, 0], [7, 3, 4, 3, 0])
        test(4, 6, [7, 3, 1, 3, 0], [2, 7, 3, 1, 3, 0])
        test(4, 6, [7, 3, 1, 3, 1, 3], [7, 3, 1, 3, 2, 3])
        test(4, 6, [7, 3, 1, 3, 2, 1], [7, 3, 1, 3, 2, 3])

    def _test_mul_skips(self, device, dtype, coalesced):
        skipTestIfUncoalesced = False
        # This case always coalesce inputs and that could lead to loss of precision,
        # hence it is inhibited for float16/bfloat16 by providing already coalesced tensors.
        if not coalesced and dtype in {torch.float16, torch.bfloat16}:
            skipTestIfUncoalesced = True
        # to_dense is problematic for boolean non-coalesced CUDA tensors
        # see https://github.com/pytorch/pytorch/issues/81648
        if not coalesced and dtype == torch.bool and torch.device(device).type == "cuda":
            skipTestIfUncoalesced = True

        if skipTestIfUncoalesced:
            self.skipTest(f"Test with dtype={dtype}, device={device} runs only with coalesced inputs")

    @coalescedonoff
    # NOTE: addcmul_out is not implemented for bool and half.
    @dtypes(*all_types_and_complex_and(torch.bfloat16))
    @precisionOverride({torch.bfloat16: 1e-2, torch.float16: 1e-2})
    def test_sparse_sparse_mul(self, device, dtype, coalesced):
        self._test_mul_skips(device, dtype, coalesced)

        shape = (2, 3, 4, 10)
        nnz = 10

        def check(self, x, y):
            res_sparse = x * y
            res_dense = x.to_dense() * y.to_dense()
            self.assertEqual(res_sparse.to_dense(), res_dense)

        def check_empty(sparse_shape, nnz, dense_shape, coalesce):
            from itertools import product
            for nnz_val, shape_suffix in product((nnz, 0), ((), (0,))):
                empty_sparse_shape = sparse_shape + shape_suffix
                empty_dense_shape = dense_shape + shape_suffix
                x = self._gen_sparse(sparse_dim, nnz_val, empty_sparse_shape, dtype, device, coalesce)[0]
                check(self, x, x)

        # TODO: uncomment once backward is implemented for sparse tensors that broadcast in dense dims.
        # def check_autograd(x, y):
        #     if dtype in {torch.double, torch.cdouble}:
        #         xa = x.detach().clone().requires_grad_(True)
        #         ya = y.detach().clone().requires_grad_(True)
        #         gradcheck(lambda a, b: (a * b).to_dense(), (xa, ya), check_sparse_nnz=True)
        #         gradcheck(lambda a, b: (a * b).to_dense(), (ya, xa), check_sparse_nnz=True)

        for dim in range(len(shape) + 1):
            sub_shape = shape[dim:]
            sparse_dim = len(sub_shape) // 2

            check_empty(sub_shape, nnz, shape, coalesced)

            x = self._gen_sparse(sparse_dim, nnz, sub_shape, dtype, device, coalesced)[0]
            y = self._gen_sparse(sparse_dim, nnz, sub_shape, dtype, device, coalesced)[0]
            check(self, x, y)
            # TODO: uncomment once supported
            # check_autograd(x, y)

            # check broadcasting in dense dims
            for d in range(sparse_dim, len(sub_shape)):
                new_shape = sub_shape[:d] + (1,) + sub_shape[d + 1:]
                y = self._gen_sparse(sparse_dim, nnz, new_shape, dtype, device, coalesced)[0]
                check(self, x, y)
                # TODO: uncomment once supported
                # check_autograd(x, y)

    @coalescedonoff
    @dtypes(*all_types_and_complex_and(torch.bool, torch.half, torch.bfloat16))
    @precisionOverride({torch.bfloat16: 1e-2, torch.float16: 1e-2})
    def test_sparse_dense_mul(self, device, dtype, coalesced):
        self._test_mul_skips(device, dtype, coalesced)

        shape = (2, 3, 4, 10)
        nnz = 10

        def check(self, s, d):
            res = d * s

            # check commutativity
            self.assertEqual(res, s * d)

            # check correctness
            self.assertEqual(res.to_dense(), s.to_dense() * d)

            # check in-placeness for dense
            if d.dim() >= s.dim():
                dc = d.clone()
                self.assertEqual(d.mul_(s), dc.mul_(s.to_dense()))

            # check in-placeness for sparse
            if s.dim() >= d.dim():
                # for sparse
                sc = s.clone()
                self.assertEqual(s.mul_(d).to_dense(), sc.to_dense().mul_(d))

        for dim in range(len(shape) + 1):
            sub_shape = shape[dim:]
            sparse_dim = len(sub_shape) // 2

            def check_empty(sparse_shape, nnz, dense_shape, coalesce):
                from itertools import product
                for nnz_val, shape_suffix in product((nnz, 0), ((), (0,))):
                    empty_sparse_shape = sparse_shape + shape_suffix
                    empty_dense_shape = dense_shape + shape_suffix
                    s = self._gen_sparse(sparse_dim, nnz_val, empty_sparse_shape, dtype, device, coalesce)[0]
                    d = make_tensor(empty_dense_shape, dtype=dtype, device=device)
                    check(self, s, d)

            # check scalar multiplication
            s = self._gen_sparse(sparse_dim, nnz, sub_shape, dtype, device, coalesced)[0]
            for scalar in (True, 1, 1.0):
                res_sparse_right = s * scalar
                res_sparse_left = scalar * s
                res_dense = s.to_dense() * scalar
                # check correctness and dtype
                self.assertEqual(s.to(res_sparse_right.dtype), res_sparse_right)
                self.assertEqual(res_sparse_right, res_sparse_left)
                self.assertEqual(res_sparse_right.dtype, res_dense.dtype)
                self.assertEqual(res_sparse_left.dtype, res_dense.dtype)
                # check scalar as 0-dim sparse tensor
                tscalar = torch.tensor(scalar, device=device)
                sscalar = tscalar.to_sparse()
                res_sparse_right = s * sscalar
                res_sparse_left = sscalar * s
                self.assertEqual(res_sparse_right, res_sparse_left)
                self.assertEqual(s.to(res_sparse_right.dtype), res_sparse_right)

            # check non-coalesced 0-dim scalar
            # we skip torch.bool because for such tensors
            # coalesce.to_dense != to_dense
            if dtype == torch.bool:
                return

            for scalar_dtype in (int, float):
                scalar = scalar_dtype(1)
                idx = torch.tensor([], device=device).reshape(0, 2)
                val = torch.tensor([scalar, scalar], device=device)
                sscalar = torch.sparse_coo_tensor(idx, val, ())
                res_dense = s.to_dense() * sscalar.to_dense()
                self.assertEqual((s * sscalar).to_dense(), res_dense)
                self.assertEqual((sscalar * s).to_dense(), res_dense)

            # Case 1: sparse broadcasts over dense
            s = self._gen_sparse(sparse_dim, nnz, sub_shape, dtype, device, coalesced)[0]
            d = make_tensor(shape, dtype=dtype, device=device)
            check(self, s, d)
            check_empty(sub_shape, nnz, shape, coalesced)

            # Case 2: dense broadcasts over sparse
            s = self._gen_sparse(3, nnz, shape, dtype, device, coalesced)[0]
            d = make_tensor(sub_shape, dtype=dtype, device=device)
            check(self, s, d)
            check_empty(shape, nnz, sub_shape, coalesced)

    @unittest.skipIf(not TEST_NUMPY, "NumPy is not available")
    @onlyCPU
    @dtypes(*all_types_and_complex_and(torch.bool))
    def test_sparse_spdiags(self, device, dtype):

        make_diags = functools.partial(make_tensor, dtype=dtype, device=device)
        make_offsets = functools.partial(torch.tensor, dtype=torch.long, device=device)

        if TEST_SCIPY:
            def reference(diags, offsets, shape):
                return scipy.sparse.spdiags(diags, offsets, *shape).toarray()

        else:
            def reference(diags, offsets, shape):
                result = torch.zeros(shape, dtype=dtype, device=device)
                for i, off in enumerate(offsets):
                    res_view = result.diagonal(off)
                    data = diags[i]
                    if off > 0:
                        data = data[off:]

                    m = min(res_view.shape[0], data.shape[0])
                    res_view[:m] = data[:m]
                return result

        def check_valid(diags, offsets, shape, layout=None):
            ref_out = reference(diags, offsets, shape)
            out = torch.sparse.spdiags(diags, offsets, shape, layout=layout)
            if layout is None:
                ex_layout = torch.sparse_coo
            else:
                ex_layout = layout
            out_dense = out.to_dense()
            self.assertTrue(out.layout == ex_layout, f"Output layout {out.layout} expected {ex_layout}")
            self.assertEqual(out_dense, ref_out, f"Result:\n{out_dense} does not match reference:\n{ref_out}")

        def check_invalid(args, error):
            with self.assertRaisesRegex(RuntimeError, error):
                torch.sparse.spdiags(*args)

        def valid_cases():
            # some normal cases
            yield (make_diags((1, 5)), make_offsets([0]), (5, 5))
            yield (make_diags((3, 3)), make_offsets([-1, 0, 1]), (4, 4))
            # noncontigous diags
            yield (make_diags((5, 4), noncontiguous=True), make_offsets([-1, 1, 0, 2, -2]), (5, 5))
            # noncontigous offsets
            yield (make_diags((3, 4)), make_offsets([1, -1, 0, -2, 2])[::2], (5, 5))
            # noncontigous diags + offsets
            yield (make_diags((3, 4), noncontiguous=True), make_offsets([1, -1, 0, -2, 2])[::2], (5, 5))
            # correct dimensionality, 2d, 2d , and shapes match, but the number of diagonals is zero
            yield (make_diags((0, 3)), make_offsets([]), (3, 3))
            # forward rotation of upper diagonals
            yield (make_diags((3, 8)), make_offsets([1, 2, 3]), (4, 4))
            # rotation exausts input space to read from
            yield (make_diags((2, 3)), make_offsets([2, 1]), (3, 3))
            # Simple cases repeated with special output format
            yield (make_diags((1, 5)), make_offsets([0]), (5, 5), torch.sparse_csc)
            yield (make_diags((3, 3)), make_offsets([-1, 0, 1]), (4, 4), torch.sparse_csr)
            # vector diags
            yield (make_diags((3, )), make_offsets([1]), (4, 4))
            # Scalar offset
            yield (make_diags((1, 3)), make_offsets(2), (4, 4))
            # offsets out of range
            yield (make_diags((1, 3)), make_offsets([3]), (3, 3))
            yield (make_diags((1, 3)), make_offsets([-3]), (3, 3))

        for case in valid_cases():
            check_valid(*case)

        def invalid_cases():
            yield (make_diags((1, 3)), make_offsets([0]), (3, 2, 3)), "Output shape must be 2d"
            yield (make_diags((2, 3)), make_offsets([[1, 2], [0, 3]]), (3, 3)), "Offsets must be scalar or vector"
            yield (make_diags((3, 2, 3)), make_offsets([0, 1, 2]), (4, 4)), "Diagonals must be vector or matrix"
            yield (make_diags((3, 3)), make_offsets([-1, 0]), (3, 3)),\
                r"Number of diagonals \(\d\) does not match the number of offsets \(\d\)"
            yield (make_diags((5,)), make_offsets([0, 1, 2, 3, 4]), (3, 3)),\
                r"Number of diagonals \(\d\) does not match the number of offsets \(\d\)"
            yield (make_diags((2, 2)), make_offsets([-1, 0]), (2, 3), torch.strided),\
                r"Only output layouts \(\w+, \w+, \w+\) are supported, got \w+"
            yield (make_diags((2, 5)), make_offsets([0, 0]), (5, 5)), "Offset tensor contains duplicate values"
            yield (make_diags((1, 5)), make_offsets([0]).to(torch.int32), (5, 5)), r"Offset Tensor must have dtype Long but got \w+"


        for case, error_regex in invalid_cases():
            check_invalid(case, error_regex)

    def test_small_nnz_coalesced(self):
        # creating a coo tensor with nnz == 0 is always coalesced
        self.assertTrue(torch.sparse_coo_tensor([[], []], [], (2, 2)).is_coalesced())
        # same for a coo tensor with only 1 nnz
        self.assertTrue(torch.sparse_coo_tensor([[0], [0]], [1], (2, 2)).is_coalesced())
        # two or more nnz coalesced is false as it can't be verified without an expensive check
        self.assertFalse(torch.sparse_coo_tensor([[0, 0], [0, 0]], [1, 2], (2, 2)).is_coalesced())
        # even if there are no duplicates
        self.assertFalse(torch.sparse_coo_tensor([[0, 1], [0, 1]], [1, 2], (2, 2)).is_coalesced())

    @coalescedonoff
    @dtypes(*all_types_and_complex_and(torch.bool))
    def test_sum(self, device, dtype, coalesced):
        def run_test(shape, nnz):
            a = self._gen_sparse(2, nnz, shape, dtype, device, coalesced)[0]
            self.assertEqual(a.sum(), a._values().sum())
            if dtype.is_floating_point or dtype.is_complex:
                a.requires_grad_(True)
                a.sum().backward()
                self.assertEqual(a.grad, torch.ones(shape, dtype=dtype, device=device))
        for shape in [(10, 5), (10, 10)]:
            run_test(shape, 0)
            run_test(shape, max(shape))
            run_test(shape, shape[0] * shape[1])


class TestSparseOneOff(TestCase):
    @unittest.skipIf(not TEST_CUDA, 'CUDA not available')
    def test_cuda_from_cpu(self):
        with self.assertRaisesRegex(
                RuntimeError,
                "Expected all tensors to be on the same device, but found at least two devices, cuda:0 and cpu!"):
            torch.sparse.FloatTensor(torch.zeros(1, 4).long().cuda(),
                                     torch.randn(4, 4, 4),
                                     [3, 4, 4])

        with self.assertRaisesRegex(
                RuntimeError,
                "Expected all tensors to be on the same device, but found at least two devices, cuda:0 and cpu!"):
            torch.sparse.FloatTensor(torch.zeros(1, 4).long().cuda(),
                                     torch.randn(4, 4, 4, 0),
                                     [3, 4, 4, 0])

        with self.assertRaisesRegex(
                RuntimeError,
                "Expected all tensors to be on the same device, but found at least two devices, cuda:0 and cpu!"):
            torch.sparse.FloatTensor(torch.LongTensor(1, 0).cuda(),
                                     torch.randn(0, 4, 4, 0),
                                     [0, 4, 4, 0])

    @unittest.skipIf(not TEST_CUDA, 'CUDA not available')
    def test_cuda_sparse_cpu_dense_add(self):
        x = torch.zeros(3, 4, 4)
        sparse_y = torch.cuda.sparse.FloatTensor(torch.zeros(1, 4).long().cuda(),
                                                 torch.randn(4, 4, 4).cuda(),
                                                 [3, 4, 4])
        with self.assertRaisesRegex(RuntimeError, "add: expected 'self' to be a CUDA tensor, but got a CPU tensor"):
            x + sparse_y

        x = torch.zeros(3, 4, 4, 0)
        sparse_y = torch.cuda.sparse.FloatTensor(torch.zeros(1, 4).long().cuda(),
                                                 torch.randn(4, 4, 4, 0).cuda(),
                                                 [3, 4, 4, 0])
        with self.assertRaisesRegex(RuntimeError, "add: expected 'self' to be a CUDA tensor, but got a CPU tensor"):
            x + sparse_y

        x = torch.zeros(0, 4, 4, 0)
        sparse_y = torch.cuda.sparse.FloatTensor(torch.LongTensor(1, 0).cuda(),
                                                 torch.randn(0, 4, 4, 0).cuda(),
                                                 [0, 4, 4, 0])
        with self.assertRaisesRegex(RuntimeError, "add: expected 'self' to be a CUDA tensor, but got a CPU tensor"):
            x + sparse_y


def _sparse_to_dense(tensor):
    if tensor.dtype != torch.bool:
        return tensor.to_dense()

    # to_dense uses coalesce which isn't implemented for bool
    return tensor.to(torch.int8).to_dense().to(torch.bool)


_sparse_unary_ops = ops(sparse_unary_ufuncs, dtypes=OpDTypes.supported,
                        allowed_dtypes=all_types_and_complex())
class TestSparseUnaryUfuncs(TestCase):
    exact_dtype = True


    @_sparse_unary_ops
    def test_sparse_consistency(self, device, dtype, op):
        sample = first_sample(self, op.sample_inputs(device, dtype))
        assert isinstance(sample.input, torch.Tensor)

        expected = op(sample.input, *sample.args, **sample.kwargs)
        assert torch.is_tensor(expected)
        output = op(sample.input.to_sparse(), *sample.args, **sample.kwargs)
        assert torch.is_tensor(output)
        self.assertEqual(_sparse_to_dense(output), expected)

    @_sparse_unary_ops
    def test_out(self, device, dtype, op):
        if not op.supports_out:
            self.skipTest("Skipped! Out not supported")

        sample = first_sample(self, op.sample_inputs(device, dtype))
        sample.input = sample.input.to_sparse()
        expect = op(sample.input, *sample.args, **sample.kwargs)

        out = torch.zeros(sample.input.shape, device=device,
                          dtype=expect.dtype, layout=torch.sparse_coo)
        op(sample.input, *sample.args, **sample.kwargs, out=out)
        self.assertEqual(out, expect)

    @_sparse_unary_ops
    def test_inplace(self, device, dtype, op):
        if op.inplace_variant is None:
            self.skipTest("Skipped! Out not supported")

        sample = first_sample(self, op.sample_inputs(device, dtype))
        sample.input = sample.input.to_sparse().coalesce()
        expect = op(sample.input, *sample.args, **sample.kwargs)

        if not torch.can_cast(expect.dtype, dtype):
            with self.assertRaisesRegex(RuntimeError, "result type .* can't be cast to"):
                op.inplace_variant(sample.input, *sample.args, **sample.kwargs)
            return

        actual = op.inplace_variant(sample.input, *sample.args, **sample.kwargs)
        self.assertIs(actual, sample.input)
        self.assertEqual(actual, expect)

    @_sparse_unary_ops
    def test_sparse_zero_dims(self, device, dtype, op):
        # test 0x0 sparse_coo_tensor
        indices = torch.empty(2, 0, dtype=torch.int64)
        values = torch.empty(0, dtype=dtype)
        sparse_0x0 = torch.sparse_coo_tensor(indices, values, (0, 0))
        expected = torch.sparse_coo_tensor(indices, op(values), (0, 0))
        actual = op(sparse_0x0)
        self.assertEqual(expected, actual)

    @_sparse_unary_ops
    def test_sparse_zeros(self, device, dtype, op):
        samples = op.sample_inputs(device, dtype)

        zero_input = torch.zeros((), device=device, dtype=dtype)
        sparse_input = torch.zeros((), dtype=dtype, device=device,
                                   layout=torch.sparse_coo)

        expect = op(zero_input)
        actual = op(sparse_input)
        self.assertEqual(expect, _sparse_to_dense(actual))

    @ops(sparse_unary_ufuncs, dtypes=OpDTypes.supported,
         allowed_dtypes=[torch.double, torch.cdouble])
    def test_sparse_fn_grad(self, device, dtype, op):
        if not op.supports_autograd:
            self.skipTest("Skipped! Op doesn't support autograd")

        for sample in op.sample_inputs(device, dtype):
            sparse_input = sample.input.to_sparse().detach().requires_grad_(True)

            def fn(x):
                return _sparse_to_dense(
                    op(x, *sample.args, **sample.kwargs))

            self.assertTrue(gradcheck(
                fn,
                (sparse_input,),
                check_batched_grad=False,
                check_grad_dtypes=True,
                check_sparse_nnz=True,
                nondet_tol=op.gradcheck_nondet_tol,
                fast_mode=op.gradcheck_fast_mode))


class TestSparseMaskedReductions(TestCase):
    exact_dtype = True

    @ops(sparse_masked_reduction_ops)
    def test_future_empty_dim(self, device, dtype, op):
        """Currently, `dim=()` in reductions operations means "reduce over
        all dimensions" while in future, it will read "no reduce". See
        https://github.com/pytorch/pytorch/issues/29137

        For sparse masked reductions, we'll implement the current behavior.

        For testing, we'll use samples with `dim=0` and map it to
        `dim=()` until
        torch.testing._internal.common_methods_invocations._generate_reduction_kwargs
        is made to generate samples with `dim=()` for non-scalar
        inputs. With this and after gh-29137 is resolved, this test
        can be deleted. See also `torch.masked._canonical_dim`
        implementation about changing the `dim=()` behavior.
        """

        samples = op.sample_inputs_func(op, device, dtype, requires_grad=False)
        op_name = op.name.replace('masked.', '')
        for sample_input in samples:
            if sample_input.kwargs.get('dim') != 0:
                continue
            sample_input_kwargs = dict(sample_input.kwargs)
            sample_input_kwargs['dim'] = ()    # reduce over all dimensions

            t = sample_input.input
            mask = sample_input_kwargs.get('mask')
            if mask is None and op_name in {'prod', 'amax', 'amin'}:
                # FIXME: for now reductions with non-zero reduction identity and
                # unspecified mask are not supported for sparse COO
                # tensors, see torch.masked.prod implementation
                # for details.
                continue
            sparse_op_kwargs = dict(sample_input_kwargs)
            actual = op(t.to_sparse(), *sample_input.args, **sample_input_kwargs)
            self.assertEqual(actual.layout, torch.sparse_coo)

            expected = op(t, *sample_input.args, **sample_input_kwargs).to_sparse()
            self.assertEqual(actual, expected)


class TestSparseMeta(TestCase):
    exact_dtype = True

    def test_basic(self):
        r = torch.empty(4, 4, layout=torch.sparse_coo, device='meta')
        self.assertTrue(r.is_meta)
        self.assertEqual(r.device.type, "meta")
        r2 = torch.empty_like(r)
        self.assertTrue(r2.is_meta)
        self.assertEqual(r, r2)
        r3 = torch.sparse_coo_tensor(size=(4, 4), device='meta')
        self.assertTrue(r3.is_meta)
        self.assertEqual(r, r3)
        r.sparse_resize_((4, 4), 1, 1)
        r.sparse_resize_and_clear_((4, 4, 4), 2, 1)
        self.assertEqual(r.sparse_dim(), 2)
        self.assertEqual(r.dense_dim(), 1)
        self.assertEqual(r._dimV(), 1)
        self.assertEqual(r._nnz(), 0)
        # nnz zero sparse tensors should always be coalesced at creation
        self.assertEqual(r.is_coalesced(), True)
        # but we can force them into the uncoalesed state
        r._coalesced_(False)
        self.assertEqual(r.is_coalesced(), False)
        # return the coalesced state for indices/values access
        r._coalesced_(True)
        # TODO: this sort of aliasing will need to be handled by
        # functionalization
        self.assertEqual(r._indices(), torch.empty(2, 0, device='meta', dtype=torch.int64))
        self.assertEqual(r._values(), torch.empty(0, 4, device='meta'))
        self.assertEqual(r.indices(), torch.empty(2, 0, device='meta', dtype=torch.int64))
        self.assertEqual(r.values(), torch.empty(0, 4, device='meta'))


class TestSparseAny(TestCase):

    @onlyCPU
    @all_sparse_layouts('layout', include_strided=False)
    @torch.sparse.check_sparse_tensor_invariants(enable=False)
    def test_check_sparse_tensor_invariants(self, layout):

        if layout is torch.sparse_coo:

            def create_invalid_tensor(check_invariants=None):
                shape = (2, 2)
                invalid_indices = torch.tensor([[0], [3]])  # column index is out of range
                values = torch.tensor([1])
                if check_invariants is None:
                    return torch.sparse_coo_tensor(invalid_indices, values, shape)
                else:
                    return torch.sparse_coo_tensor(invalid_indices, values, shape, check_invariants=check_invariants)

            expected_exception_message = 'size is inconsistent with indices: for dim 1, size is 2 but found index 3'

        elif layout in {torch.sparse_csr, torch.sparse_csc, torch.sparse_bsr, torch.sparse_bsc}:

            def create_invalid_tensor(check_invariants=None):
                shape = (2, 2)
                compressed_indices = torch.tensor([0, 0, 1])
                invalid_plain_indices = torch.tensor([3])  # index is out of range
                if layout in {torch.sparse_bsr, torch.sparse_bsc}:
                    values = torch.tensor([[[1]]])
                else:
                    values = torch.tensor([1])
                if check_invariants is None:
                    return torch.sparse_compressed_tensor(compressed_indices, invalid_plain_indices, values, shape, layout=layout)
                else:
                    return torch.sparse_compressed_tensor(compressed_indices, invalid_plain_indices, values, shape, layout=layout,
                                                          check_invariants=check_invariants)

            if layout in {torch.sparse_csr, torch.sparse_bsr}:
                expected_exception_message = r'`0 <= col_indices < ncols` is not satisfied.'
            else:
                expected_exception_message = r'`0 <= row_indices < nrows` is not satisfied.'

        else:
            raise NotImplementedError(layout)

        # First, consider the case where invariant checks are disabled
        # "globally" (read: within the context of this test method
        # caller) as defined by check_sparse_tensor_invariants(False)
        # decorator:
        self.assertFalse(torch.sparse.check_sparse_tensor_invariants.is_enabled())

        # Enable the invariant checks in a local context:
        with torch.sparse.check_sparse_tensor_invariants():
            self.assertTrue(torch.sparse.check_sparse_tensor_invariants.is_enabled())

        # Leaving the local context must restore the "global" state of
        # the invariant check feature:
        self.assertFalse(torch.sparse.check_sparse_tensor_invariants.is_enabled())

        # Since invariant checks are disabled by default, we can
        # create an invalid sparse tensor without raising an
        # exception:
        r = create_invalid_tensor()
        self.assertEqual(r.layout, layout)

        # Or, when disabling the invariants check explicitly:
        r = create_invalid_tensor(check_invariants=False)
        self.assertEqual(r.layout, layout)

        # Enabling invariant check via constructor's optional argument
        # will raise an exception when sparse tensor invariants are
        # violated:
        with self.assertRaisesRegex(RuntimeError, expected_exception_message):
            create_invalid_tensor(check_invariants=True)

        # Check that the global invariant check flag has been restored
        # after raising the exception above:
        self.assertFalse(torch.sparse.check_sparse_tensor_invariants.is_enabled())

        # Next, consider the case where invariant checks are enabled
        # within a local context:
        with torch.sparse.check_sparse_tensor_invariants():
            self.assertTrue(torch.sparse.check_sparse_tensor_invariants.is_enabled())

            # Since invariant checks are now enabled by default, an
            # attempt to create an invalid sparse tensor will lead to
            # an exception:
            with self.assertRaisesRegex(RuntimeError, expected_exception_message):
                create_invalid_tensor()

            # Similarly, when enabling the invariant checks
            # explicitly, invalid sparse tensor construction will lead
            # to an exception:
            with self.assertRaisesRegex(RuntimeError, expected_exception_message):
                create_invalid_tensor(check_invariants=True)

            # However, invariants check can be disabled via
            # constructor's optional argument so that the invalid
            # tensor is succesfully constructed:
            r = create_invalid_tensor(check_invariants=False)
            self.assertEqual(r.layout, layout)

            # Check that the invariant check flag has been restored
            # when leaving the constructor:
            self.assertTrue(torch.sparse.check_sparse_tensor_invariants.is_enabled())

        # Double-check restoring the global state when leaving the
        # local context:
        self.assertFalse(torch.sparse.check_sparse_tensor_invariants.is_enabled())

    def test_generate_simple_inputs(self):
        layouts = [torch.strided, torch.sparse_coo, torch.sparse_csr, torch.sparse_csc, torch.sparse_bsr, torch.sparse_bsc]

        tested_combinations = set()
        for tensors in zip(*map(self.generate_simple_inputs, layouts)):
            for i, t in enumerate(tensors):
                self.assertEqual(t.layout, layouts[i])

                # all layouts must produce semantically the same tensors
                self.assertEqual(t, tensors[0])

                if t.layout is torch.strided:
                    is_hybrid = None
                else:
                    is_hybrid = t.dense_dim() > 0
                if t.layout in {torch.sparse_csr, torch.sparse_bsr}:
                    is_batch = t.crow_indices().ndim > 1
                elif t.layout in {torch.sparse_csc, torch.sparse_bsc}:
                    is_batch = t.ccol_indices().ndim > 1
                else:
                    is_batch = None
                if t.layout in {torch.sparse_bsr, torch.sparse_bsc}:
                    blocksize = t.values().shape[1:3]
                    nontrivial_blocksize = 1 not in blocksize
                else:
                    nontrivial_blocksize = None
                if t.layout in {torch.sparse_csr, torch.sparse_bsr}:
                    contiguous_indices = t.crow_indices().is_contiguous() and t.col_indices().is_contiguous()
                    contiguous_values = t.values().is_contiguous()
                elif t.layout in {torch.sparse_csc, torch.sparse_bsc}:
                    contiguous_indices = t.ccol_indices().is_contiguous() and t.row_indices().is_contiguous()
                    contiguous_values = t.values().is_contiguous()
                elif t.layout is torch.sparse_coo:
                    contiguous_indices = t._indices().is_contiguous()
                    contiguous_values = t._values().is_contiguous()
                else:
                    contiguous_indices = None
                    contiguous_values = t.is_contiguous()

                tested_combinations.add((t.layout, is_hybrid, is_batch, nontrivial_blocksize,
                                         contiguous_indices, contiguous_values))

        # Ensure that the inputs generation covers all layout,
        # non-hybrid/hybrid, non-batch/batch, and contiguity
        # combinations:
        untested_combinations = set()
        for layout in layouts:
            for is_hybrid in [False, True]:
                if layout is torch.strided:
                    is_hybrid = None
                for is_batch in [False, True]:
                    if layout in {torch.sparse_coo, torch.strided}:
                        is_batch = None
                    for nontrivial_blocksize in [False, True]:
                        if layout not in {torch.sparse_bsr, torch.sparse_bsc}:
                            nontrivial_blocksize = None
                        for contiguous_indices in [False, True]:
                            if layout is torch.strided:
                                contiguous_indices = None
                            elif not is_batch:
                                # indices are contiguous per-patch
                                contiguous_indices = True
                            for contiguous_values in [False, True]:
                                key = (layout, is_hybrid, is_batch, nontrivial_blocksize,
                                       contiguous_indices, contiguous_values)
                                if key not in tested_combinations:
                                    untested_combinations.add(
                                        f'layout={layout}, is_hybrid={is_hybrid}, is_batch={is_batch},'
                                        f' nontrivial_blocksize={nontrivial_blocksize},'
                                        f' contiguous_indices{contiguous_indices}, contiguous_values={contiguous_values}')
        assert not untested_combinations, untested_combinations

    @all_sparse_layouts('from_layout', include_strided=False)
    @dtypes(*all_types_and_complex_and(torch.half, torch.bool, torch.bfloat16))
    @parametrize("index_dtype", [torch.int32, torch.int64])
    def test_to_dense(self, from_layout, device, dtype, index_dtype):
        """
        This test tests conversion from any layout to any sparse layout.
        """
        for t in self.generate_simple_inputs(
                from_layout, device=device, dtype=dtype, index_dtype=index_dtype):
            r = t.to_dense()
            self.assertEqual(r.layout, torch.strided)
            self.assertEqual(r, t)

    @all_sparse_layouts('from_layout', include_strided=True)
    @all_sparse_layouts('to_layout', include_strided=False)
    @dtypes(*all_types_and_complex_and(torch.half, torch.bool, torch.bfloat16))
    @parametrize("index_dtype", [torch.int32, torch.int64])
    def test_to_sparse(self, from_layout, to_layout, device, dtype, index_dtype):
        """
        This test tests conversion from any layout to any sparse layout.
        """
        for t in self.generate_simple_inputs(
                from_layout, device=device, dtype=dtype, index_dtype=index_dtype,
                enable_hybrid=(
                    # TODO: to support conversion strided->hybrid
                    # CSR/CSC/BSR/BSC, to_sparse() requires extra keyword
                    # argument, either nof_batch_dims or
                    # nof_dense_dims
                    not (from_layout is torch.strided and to_layout in
                         {torch.sparse_bsr, torch.sparse_bsc, torch.sparse_csr, torch.sparse_csc}))):

            if to_layout in {torch.sparse_bsr, torch.sparse_bsc}:
                if from_layout == torch.sparse_bsr:
                    batch_ndim = t.crow_indices().dim() - 1
                    blocksize = t.values().shape[batch_ndim + 1:batch_ndim + 3]
                elif from_layout == torch.sparse_bsc:
                    batch_ndim = t.ccol_indices().dim() - 1
                    blocksize = t.values().shape[batch_ndim + 1:batch_ndim + 3]
                else:
                    blocksize = (1, 1)
            else:
                blocksize = None

            if from_layout is torch.strided:
                is_batch = None
                is_hybrid = None
            else:
                is_batch = t.dim() > (t.sparse_dim() + t.dense_dim())
                is_hybrid = t.dense_dim() > 0

            def explicit_to_sparse(x):
                # Used to check that the explicit conversion methods
                # are consistent with the `to_sparse(*, layout,
                # blocksize)` method.
                if to_layout is torch.sparse_coo:
                    return x.to_sparse_coo()
                elif to_layout is torch.sparse_csr:
                    return x.to_sparse_csr()
                elif to_layout is torch.sparse_csc:
                    return x.to_sparse_csc()
                elif to_layout is torch.sparse_bsr:
                    return x.to_sparse_bsr(blocksize)
                elif to_layout is torch.sparse_bsc:
                    return x.to_sparse_bsc(blocksize)
                else:
                    assert 0  # unreachable

            # TODO: The following exception cases all correspond to
            # not implemented conversions
<<<<<<< HEAD
            if from_layout in {
                    torch.sparse_csr, torch.sparse_csc} and to_layout in {torch.sparse_bsr, torch.sparse_bsc} and is_batch:
                with self.assertRaisesRegex(RuntimeError,
                                            r"conversion from (Csr|Csc) to (Bsr|Bsc) for batched inputs is not implemented"):
                    t.to_sparse(layout=to_layout, blocksize=blocksize)
                with self.assertRaisesRegex(RuntimeError,
                                            r"conversion from (Csr|Csc) to (Bsr|Bsc) for batched inputs is not implemented"):
=======
            if from_layout is torch.sparse_csr and to_layout in {torch.sparse_bsr} and is_batch:
                with self.assertRaisesRegex(RuntimeError, "conversion from Csr to Bsr for batched inputs is not implemented"):
                    t.to_sparse(layout=to_layout, blocksize=blocksize)
                with self.assertRaisesRegex(RuntimeError, "conversion from Csr to Bsr for batched inputs is not implemented"):
                    explicit_to_sparse(t)
                continue
            elif from_layout is torch.sparse_csc and to_layout in {torch.sparse_bsc} and is_batch:
                with self.assertRaisesRegex(RuntimeError, "conversion from Csc to Bsc for batched inputs is not implemented"):
                    t.to_sparse(layout=to_layout, blocksize=blocksize)
                with self.assertRaisesRegex(RuntimeError, "conversion from Csc to Bsc for batched inputs is not implemented"):
>>>>>>> bdca5fcd
                    explicit_to_sparse(t)
                continue
            elif from_layout is torch.sparse_coo and to_layout in {
                    torch.sparse_csr, torch.sparse_csc, torch.sparse_bsr, torch.sparse_bsc} and t.sparse_dim() != 2:
                with self.assertRaisesRegex(
                        RuntimeError, "Only tensors with two sparse dimensions can be converted to the Sparse(Csr|Csc) layout"):
                    t.to_sparse(layout=to_layout, blocksize=blocksize)
                with self.assertRaisesRegex(
                        RuntimeError, "Only tensors with two sparse dimensions can be converted to the Sparse(Csr|Csc) layout"):
                    explicit_to_sparse(t)
                continue
            elif from_layout in {torch.sparse_csr, torch.sparse_csc,
                                 torch.sparse_bsr, torch.sparse_bsc} and to_layout is torch.sparse_coo and is_batch:
                with self.assertRaisesRegex(RuntimeError,
                                            "crow_indices is supposed to be a vector, but got \\d+ dimensional tensor"):
                    t.to_sparse(layout=to_layout, blocksize=blocksize)
                with self.assertRaisesRegex(RuntimeError,
                                            "crow_indices is supposed to be a vector, but got \\d+ dimensional tensor"):
                    explicit_to_sparse(t)
                continue
            elif (from_layout, to_layout) in {(torch.sparse_bsc, torch.sparse_csr), (torch.sparse_bsc, torch.sparse_csc),
<<<<<<< HEAD
                                              (torch.sparse_bsr, torch.sparse_csr), (torch.sparse_bsr, torch.sparse_csc)}:
=======
                                              (torch.sparse_bsr, torch.sparse_csr), (torch.sparse_bsr, torch.sparse_csc),
                                              (torch.sparse_csc, torch.sparse_bsr),
                                              (torch.sparse_csr, torch.sparse_bsc)}:
>>>>>>> bdca5fcd
                with self.assertRaisesRegex(
                        RuntimeError,
                        r"sparse_compressed_to_sparse_(csr|csc|bsr|bsc) expected\s*(Sparse(Csc|Csr)[,]|)\s*Sparse(Csr|Bsr)"
                        " or Sparse(Csc|Bsc) layout but got Sparse(Csr|Csc|Bsr|Bsc)"):
                    t.to_sparse(layout=to_layout, blocksize=blocksize)
                with self.assertRaisesRegex(
                        RuntimeError,
                        r"sparse_compressed_to_sparse_(csr|csc|bsr|bsc) expected\s*(Sparse(Csc|Csr)[,]|)\s*Sparse(Csr|Bsr)"
                        " or Sparse(Csc|Bsc) layout but got Sparse(Csr|Csc|Bsr|Bsc)"):
                    explicit_to_sparse(t)
                self.skipTest('NOT IMPL')
            else:
                r = t.to_sparse(layout=to_layout, blocksize=blocksize)

                self.assertEqual(r.layout, to_layout)

                # to_sparse method uses unsafe construction of sparse
                # tensors. Here we explicitly validate the results to
                # make sure that the sparse tensors are consistent
                # with the corresponding sparse tensor invariants.
                if r.layout in {torch.sparse_csr, torch.sparse_bsr, torch.sparse_csc, torch.sparse_bsc}:
                    if r.layout in {torch.sparse_csr, torch.sparse_bsr}:
                        compressed_indices, plain_indices = r.crow_indices(), r.col_indices()
                    else:
                        compressed_indices, plain_indices = r.ccol_indices(), r.row_indices()
                    torch._validate_sparse_compressed_tensor_args(compressed_indices, plain_indices, r.values(),
                                                                  r.shape, r.layout)
                    if from_layout in {torch.strided, torch.sparse_coo}:
                        self.assertEqual(compressed_indices.dtype, torch.int64)
                        self.assertEqual(plain_indices.dtype, torch.int64)
                    else:
                        self.assertEqual(compressed_indices.dtype, index_dtype)
                        self.assertEqual(plain_indices.dtype, index_dtype)
                    self.assertEqual(r.values().dtype, dtype)
                elif r.layout is torch.sparse_coo:
                    if t.layout is torch.sparse_coo:
                        self.assertEqual(t.is_coalesced(), r.is_coalesced())

                    # Check r is truly coalesced when r.is_coalesced == True
                    if r.is_coalesced():
                        self.assertTrue(is_coalesced_indices(r))

                    torch._validate_sparse_coo_tensor_args(r._indices(), r._values(), r.shape)
                    self.assertEqual(r._indices().dtype, torch.int64)
                    self.assertEqual(r._values().dtype, dtype)
                else:
                    assert 0  # unreachable

                # Finally, we'll test tensor equality:
                self.assertEqual(r, t)

                # Also, check consistency with explicit conversion methods:
                r2 = explicit_to_sparse(t)
                self.assertEqual(r2, r)

                # Check inverse conversion from sparse compressed block tensors
                if from_layout == torch.sparse_bsr:
                    batch_ndim = t.crow_indices().dim() - 1
                    from_blocksize = t.values().shape[batch_ndim + 1:batch_ndim + 3]
                elif from_layout == torch.sparse_bsc:
                    batch_ndim = t.ccol_indices().dim() - 1
                    from_blocksize = t.values().shape[batch_ndim + 1:batch_ndim + 3]
                else:
                    continue
                if r.ndim != 2:
                    continue

                t2 = r.to_sparse(layout=from_layout, blocksize=from_blocksize)
                self.assertEqual(t2, t)

        # extra tests
        if (from_layout, to_layout) == (torch.sparse_csr, torch.sparse_bsr):
            # See gh-90910
            t = torch.tensor([[0, 0, 1, 0], [0, 1, 0, 0]], dtype=dtype, device=device).to_sparse_csr()
            r = t.to_sparse_bsr((2, 2))
            torch._validate_sparse_compressed_tensor_args(r.crow_indices(), r.col_indices(), r.values(), r.shape, r.layout)
            self.assertEqual(r, t)

        if (from_layout, to_layout) in {(torch.sparse_csr, torch.sparse_csc),
                                        (torch.sparse_csc, torch.sparse_csr)}:
            # See gh-91007
            compressed_indices = torch.tensor([0, 4, 8, 8, 12, 16, 20], dtype=index_dtype, device=device)
            plain_indices = torch.tensor([0, 1, 2, 3] * 5, dtype=index_dtype, device=device)
            t = torch.sparse_compressed_tensor(compressed_indices, plain_indices, range(20),
                                               dtype=dtype, device=device, layout=from_layout)
            r = t.to_sparse(layout=to_layout)
            if r.layout in {torch.sparse_csr, torch.sparse_bsr}:
                compressed_indices, plain_indices = r.crow_indices(), r.col_indices()
            else:
                compressed_indices, plain_indices = r.ccol_indices(), r.row_indices()
            torch._validate_sparse_compressed_tensor_args(compressed_indices, plain_indices, r.values(), r.shape, r.layout)
            self.assertEqual(r, t)

    @onlyNativeDeviceTypes
    @suppress_warnings
    @ops(reduction_ops_with_sparse_support)
    @precisionOverride({torch.bfloat16: 5e-4, torch.float16: 5e-3})
    @all_sparse_layouts('layout', include_strided=False)
    def test_reductions(self, layout, device, dtype, op):
        count = 0
        for sample in op.sample_inputs_sparse(layout, device, dtype):
            count += 1

            t_inp, t_args, t_kwargs = sample.input, sample.args, sample.kwargs
            result = op.op(t_inp, *t_args, **t_kwargs)

            #  Checking invariant rop(inp, ...).to_dense() == rop(inp.to_dense(), ...)
            dense = op.op(t_inp.to_dense(), *t_args, **t_kwargs)
            self.assertEqual(result, dense)

        if count == 0:
            # we count samples to avoid false-positive test reports
            self.skipTest('no sample inputs')

    @onlyNativeDeviceTypes
    @suppress_warnings
    @ops(reduction_ops_with_sparse_support, allowed_dtypes=(torch.float32, torch.float64, torch.complex64, torch.complex128))
    @all_sparse_layouts('layout', include_strided=False)
    def test_reductions_backward(self, layout, device, dtype, op):
        count = 0
        for sample in op.sample_inputs_sparse(layout, device, dtype, requires_grad=True):
            t_inp, t_args, t_kwargs = sample.input, sample.args, sample.kwargs
            r = op.op(t_inp, *t_args, **t_kwargs)
            if r.numel() != 0:
                r = r.sum()

            if op.name == 'sum':
                count += 1
                r.backward()
                self.assertEqual(t_inp.grad, torch.ones(t_inp.shape, dtype=dtype, device=device))
            else:
                self.skipTest('NOT IMPL')

        if count == 0:
            # we count samples to avoid false-positive test reports
            self.skipTest('no sample inputs')

    @onlyNativeDeviceTypes
    @suppress_warnings
    @parametrize("mth", [subtest(mth, name=mth.__name__)
                         for mth in [torch.Tensor.is_coalesced,
                                     torch.Tensor.coalesce,
                                     torch.Tensor.indices,
                                     torch.Tensor.values,
                                     torch.Tensor.crow_indices,
                                     torch.Tensor.col_indices,
                                     torch.Tensor.ccol_indices,
                                     torch.Tensor.row_indices,
                                     ]])
    @all_sparse_layouts('layout', include_strided=True)
    def test_unsupported_backend_error_message(self, mth, layout, device):
        inp = torch.tensor([[1, 2], [3, 4]], device=device).to_sparse(
            layout=layout,
            blocksize=(1, 1) if layout in {torch.sparse_bsr, torch.sparse_bsc} else None)
        assert inp.layout is layout

        expected_behaviour = dict(
            # <mth name> = (<supported layouts>, <exception message on other layouts>)
            is_coalesced=({torch.sparse_coo},
                          "is_coalesced expected sparse coordinate tensor layout but got (Sparse(Csr|Csc|Bsr|Bsc)|Strided)"),
            coalesce=({torch.sparse_coo},
                      "coalesce expected sparse coordinate tensor layout but got (Sparse(Csr|Csc|Bsr|Bsc)|Strided)"),
            indices=({torch.sparse_coo},
                     "indices expected sparse coordinate tensor layout but got (Sparse(Csr|Csc|Bsr|Bsc)|Strided)"),
            values=({torch.sparse_coo, torch.sparse_csr, torch.sparse_csc, torch.sparse_bsr, torch.sparse_bsc},
                    "values expected sparse tensor layout but got Strided"),
            crow_indices=({torch.sparse_csr, torch.sparse_bsr},
                          "crow_indices expected sparse row compressed tensor layout but got (Sparse(Csc|Bsc|)|Strided)"),
            col_indices=({torch.sparse_csr, torch.sparse_bsr},
                         "col_indices expected sparse row compressed tensor layout but got (Sparse(Csc|Bsc|)|Strided)"),
            ccol_indices=({torch.sparse_csc, torch.sparse_bsc},
                          "ccol_indices expected sparse column compressed tensor layout but got (Sparse(Csr|Bsr|)|Strided)"),
            row_indices=({torch.sparse_csc, torch.sparse_bsc},
                         "row_indices expected sparse column compressed tensor layout but got (Sparse(Csr|Bsr|)|Strided)"),
        )[mth.__name__]

        if layout in expected_behaviour[0]:
            mth(inp)
        else:
            with self.assertRaisesRegex(RuntimeError, expected_behaviour[1]):
                mth(inp)


# e.g., TestSparseUnaryUfuncsCPU and TestSparseUnaryUfuncsCUDA
instantiate_device_type_tests(TestSparseUnaryUfuncs, globals(), except_for='meta')

instantiate_device_type_tests(TestSparseMaskedReductions, globals(), except_for='meta')

# e.g., TestSparseCPU and TestSparseCUDA
instantiate_device_type_tests(TestSparse, globals(), except_for='meta')

instantiate_device_type_tests(TestSparseAny, globals(), except_for='meta')

if __name__ == '__main__':
    run_tests()<|MERGE_RESOLUTION|>--- conflicted
+++ resolved
@@ -4351,7 +4351,6 @@
 
             # TODO: The following exception cases all correspond to
             # not implemented conversions
-<<<<<<< HEAD
             if from_layout in {
                     torch.sparse_csr, torch.sparse_csc} and to_layout in {torch.sparse_bsr, torch.sparse_bsc} and is_batch:
                 with self.assertRaisesRegex(RuntimeError,
@@ -4359,18 +4358,6 @@
                     t.to_sparse(layout=to_layout, blocksize=blocksize)
                 with self.assertRaisesRegex(RuntimeError,
                                             r"conversion from (Csr|Csc) to (Bsr|Bsc) for batched inputs is not implemented"):
-=======
-            if from_layout is torch.sparse_csr and to_layout in {torch.sparse_bsr} and is_batch:
-                with self.assertRaisesRegex(RuntimeError, "conversion from Csr to Bsr for batched inputs is not implemented"):
-                    t.to_sparse(layout=to_layout, blocksize=blocksize)
-                with self.assertRaisesRegex(RuntimeError, "conversion from Csr to Bsr for batched inputs is not implemented"):
-                    explicit_to_sparse(t)
-                continue
-            elif from_layout is torch.sparse_csc and to_layout in {torch.sparse_bsc} and is_batch:
-                with self.assertRaisesRegex(RuntimeError, "conversion from Csc to Bsc for batched inputs is not implemented"):
-                    t.to_sparse(layout=to_layout, blocksize=blocksize)
-                with self.assertRaisesRegex(RuntimeError, "conversion from Csc to Bsc for batched inputs is not implemented"):
->>>>>>> bdca5fcd
                     explicit_to_sparse(t)
                 continue
             elif from_layout is torch.sparse_coo and to_layout in {
@@ -4392,13 +4379,7 @@
                     explicit_to_sparse(t)
                 continue
             elif (from_layout, to_layout) in {(torch.sparse_bsc, torch.sparse_csr), (torch.sparse_bsc, torch.sparse_csc),
-<<<<<<< HEAD
                                               (torch.sparse_bsr, torch.sparse_csr), (torch.sparse_bsr, torch.sparse_csc)}:
-=======
-                                              (torch.sparse_bsr, torch.sparse_csr), (torch.sparse_bsr, torch.sparse_csc),
-                                              (torch.sparse_csc, torch.sparse_bsr),
-                                              (torch.sparse_csr, torch.sparse_bsc)}:
->>>>>>> bdca5fcd
                 with self.assertRaisesRegex(
                         RuntimeError,
                         r"sparse_compressed_to_sparse_(csr|csc|bsr|bsc) expected\s*(Sparse(Csc|Csr)[,]|)\s*Sparse(Csr|Bsr)"
